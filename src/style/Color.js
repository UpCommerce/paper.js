/*
 * Paper.js - The Swiss Army Knife of Vector Graphics Scripting.
 * http://paperjs.org/
 *
 * Copyright (c) 2011 - 2014, Juerg Lehni & Jonathan Puckey
 * http://scratchdisk.com/ & http://jonathanpuckey.com/
 *
 * Distributed under the MIT license. See LICENSE file for details.
 *
 * All rights reserved.
 */

/**
 * @name Color
 *
 * @class All properties and functions that expect color values in the form
 * of instances of Color objects, also accept named colors and hex values as
 * strings which are then converted to instances of
 * {@link Color} internally.
 *
 * @classexample {@paperscript}
 * // Named color values:
 *
 * // Create a circle shaped path at {x: 80, y: 50}
 * // with a radius of 30.
 * var circle = new Path.Circle(new Point(80, 50), 30);
 *
 * // Pass a color name to the fillColor property, which is internally
 * // converted to a Color.
 * circle.fillColor = 'green';
 *
 * @classexample {@paperscript}
 * // Hex color values:
 *
 * // Create a circle shaped path at {x: 80, y: 50}
 * // with a radius of 30.
 * var circle = new Path.Circle(new Point(80, 50), 30);
 *
 * // Pass a hex string to the fillColor property, which is internally
 * // converted to a Color.
 * circle.fillColor = '#ff0000';
 */
var Color = Base.extend(new function() {

	var types = {
		gray: ['gray'],
		rgb: ['red', 'green', 'blue'],
		hsb: ['hue', 'saturation', 'brightness'],
		hsl: ['hue', 'saturation', 'lightness'],
		gradient: ['gradient', 'origin', 'destination', 'highlight']
	};

	// Parsers of values for setters, by type and property
	var componentParsers = {},
		// Cache and canvas context for color name lookup
		colorCache = {},
		colorCtx;

	function fromCSS(string) {
		var match = string.match(/^#(\w{1,2})(\w{1,2})(\w{1,2})$/),
			components;
		if (match) {
			// Hex
			components = [0, 0, 0];
			for (var i = 0; i < 3; i++) {
				var value = match[i + 1];
				components[i] = parseInt(value.length == 1
						? value + value : value, 16) / 255;
			}
		} else if (match = string.match(/^rgba?\((.*)\)$/)) {
			// RGB / RGBA
			components = match[1].split(',');
			for (var i = 0, l = components.length; i < l; i++) {
				var value = parseFloat(components[i]);
				components[i] = i < 3 ? value / 255 : value;
			}
		} else {
			// Named
			var cached = colorCache[string];
			if (!cached) {
				// Use a canvas to draw to with the given name and then retrieve
				// RGB values from. Build a cache for all the used colors.
				if (!colorCtx) {
					colorCtx = CanvasProvider.getContext(1, 1);
					colorCtx.globalCompositeOperation = 'copy';
				}
				// Set the current fillStyle to transparent, so that it will be
				// transparent instead of the previously set color in case the
				// new color can not be interpreted.
				colorCtx.fillStyle = 'rgba(0,0,0,0)';
				// Set the fillStyle of the context to the passed name and fill
				// the canvas with it, then retrieve the data for the drawn
				// pixel:
				colorCtx.fillStyle = string;
				colorCtx.fillRect(0, 0, 1, 1);
				var data = colorCtx.getImageData(0, 0, 1, 1).data;
				cached = colorCache[string] = [
					data[0] / 255,
					data[1] / 255,
					data[2] / 255				
				];
			}
			components = cached.slice();
		}
		return components;
	}

	// For hsb-rgb conversion, used to lookup the right parameters in the
	// values array.
	var hsbIndices = [
		[0, 3, 1], // 0
		[2, 0, 1], // 1
		[1, 0, 3], // 2
		[1, 2, 0], // 3
		[3, 1, 0], // 4
		[0, 1, 2]  // 5
	];

	// Calling convention for converters:
	// The components are passed as an arguments list, and returned as an array.
	// alpha is left out, because the conversion does not change it.
	var converters = {
		'rgb-hsb': function(r, g, b) {
			var max = Math.max(r, g, b),
				min = Math.min(r, g, b),
				delta = max - min,
				h = delta === 0 ? 0
					:   ( max == r ? (g - b) / delta + (g < b ? 6 : 0)
						: max == g ? (b - r) / delta + 2
						:            (r - g) / delta + 4) * 60; // max == b
			return [h, max === 0 ? 0 : delta / max, max];
		},

		'hsb-rgb': function(h, s, b) {
			var h = (h / 60) % 6, // Scale to 0..6
				i = Math.floor(h), // 0..5
				f = h - i,
				i = hsbIndices[i],
				v = [
					b,						// b, index 0
					b * (1 - s),			// p, index 1
					b * (1 - s * f),		// q, index 2
					b * (1 - s * (1 - f))	// t, index 3
				];
			return [v[i[0]], v[i[1]], v[i[2]]];
		},

		// HSL code is based on:
		// http://mjijackson.com/2008/02/rgb-to-hsl-and-rgb-to-hsv-color-model-conversion-algorithms-in-javascript
		'rgb-hsl': function(r, g, b) {
			var max = Math.max(r, g, b),
				min = Math.min(r, g, b),
				delta = max - min,
				achromatic = delta === 0,
				h = achromatic ? 0
					:   ( max == r ? (g - b) / delta + (g < b ? 6 : 0)
						: max == g ? (b - r) / delta + 2
						:            (r - g) / delta + 4) * 60, // max == b
				l = (max + min) / 2,
				s = achromatic ? 0 : l < 0.5
						? delta / (max + min)
						: delta / (2 - max - min);
			return [h, s, l];
		},

		'hsl-rgb': function(h, s, l) {
			h /= 360;
			if (s === 0)
				return [l, l, l];
			var t3s = [ h + 1 / 3, h, h - 1 / 3 ],
				t2 = l < 0.5 ? l * (1 + s) : l + s - l * s,
				t1 = 2 * l - t2,
				c = [];
			for (var i = 0; i < 3; i++) {
				var t3 = t3s[i];
				if (t3 < 0) t3 += 1;
				if (t3 > 1) t3 -= 1;
				c[i] = 6 * t3 < 1
					? t1 + (t2 - t1) * 6 * t3
					: 2 * t3 < 1
						? t2
						: 3 * t3 < 2
							? t1 + (t2 - t1) * ((2 / 3) - t3) * 6
							: t1;
			}
			return c;
		},

		'rgb-gray': function(r, g, b) {
			// Using the standard NTSC conversion formula that is used for
			// calculating the effective luminance of an RGB color:
			// http://www.mathworks.com/support/solutions/en/data/1-1ASCU/index.html?solution=1-1ASCU
			return [r * 0.2989 + g * 0.587 + b * 0.114];
		},

		'gray-rgb': function(g) {
			return [g, g, g];
		},

		'gray-hsb': function(g) {
			return [0, 0, g];
		},

		'gray-hsl': function(g) {
			// TODO: Is lightness really the same as brightness for gray?
			return [0, 0, g];
		},

		'gradient-rgb': function(/* gradient */) {
			// TODO: Implement
			return [];
		},

		'rgb-gradient': function(/* r, g, b */) {
			// TODO: Implement
			return [];
		}

	};

	// Produce getters and setter methods for the various color components known
	// by the different color types. Requesting any of these components on any
	// color internally converts the color to the required type and then returns
	// its component.
	return Base.each(types, function(properties, type) {
		// Keep track of parser functions per type.
		componentParsers[type] = [];
		Base.each(properties, function(name, index) {
			var part = Base.capitalize(name),
				// Both hue and saturation have overlapping properties between
				// hsb and hsl. Handle this here separately, by testing for
				// overlaps and skipping conversion if the type is /hs[bl]/
				hasOverlap = /^(hue|saturation)$/.test(name),
				// Produce value parser function for the given type / propeprty
				// name combination.
				parser = componentParsers[type][index] = name === 'gradient'
					? function(value) {
						var current = this._components[0];
						value = Gradient.read(
								Array.isArray(value) ? value : arguments,
								0, 0, { readNull: true });
						if (current !== value) {
							if (current)
								current._removeOwner(this);
							if (value)
								value._addOwner(this);
						}
						return value;
					}
					: type === 'gradient'
						? function(/* value */) {
							return Point.read(arguments, 0, 0, {
									readNull: name === 'highlight',
									clone: true
							});
						}
						: function(value) {
							// NOTE: We don't clamp values here, they're only
							// clamped once the actual CSS values are produced.
							// Gotta love the fact that isNaN(null) is false,
							// while isNaN(undefined) is true.
							return value == null || isNaN(value) ? 0 : value;
						};

			this['get' + part] = function() {
				return this._type === type
					|| hasOverlap && /^hs[bl]$/.test(this._type)
						? this._components[index]
						: this._convert(type)[index];
			};

			this['set' + part] = function(value) {
				// Convert to the requrested type before setting the value
				if (this._type !== type
						&& !(hasOverlap && /^hs[bl]$/.test(this._type))) {
					this._components = this._convert(type);
					this._properties = types[type];
					this._type = type;
				}
				value = parser.call(this, value);
				if (value != null) {
					this._components[index] = value;
					this._changed();
				}
			};
		}, this);
	}, /** @lends Color# */{
		_class: 'Color',
		// Tell Base.read that the Point constructor supports reading with index
		_readIndex: true,

		/**
		 * Creates a RGB Color object.
		 *
		 * @name Color#initialize
		 * @param {Number} red the amount of red in the color as a value
		 * between {@code 0} and {@code 1}
		 * @param {Number} green the amount of green in the color as a value
		 * between {@code 0} and {@code 1}
		 * @param {Number} blue the amount of blue in the color as a value
		 * between {@code 0} and {@code 1}
		 * @param {Number} [alpha] the alpha of the color as a value between
		 * {@code 0} and {@code 1}
		 *
		 * @example {@paperscript}
		 * // Creating a RGB Color:
		 *
		 * // Create a circle shaped path at {x: 80, y: 50}
		 * // with a radius of 30:
		 * var circle = new Path.Circle(new Point(80, 50), 30);
		 *
		 * // 100% red, 0% blue, 50% blue:
		 * circle.fillColor = new Color(1, 0, 0.5);
		 */
		/**
		 * Creates a gray Color object.
		 *
		 * @name Color#initialize
		 * @param {Number} gray the amount of gray in the color as a value
		 * between {@code 0} and {@code 1}
		 * @param {Number} [alpha] the alpha of the color as a value between
		 * {@code 0} and {@code 1}
		 *
		 * @example {@paperscript}
		 * // Creating a gray Color:
		 *
		 * // Create a circle shaped path at {x: 80, y: 50}
		 * // with a radius of 30:
		 * var circle = new Path.Circle(new Point(80, 50), 30);
		 *
		 * // Create a GrayColor with 50% gray:
		 * circle.fillColor = new Color(0.5);
		 */
		/**
		 * Creates a HSB, HSL or gradient Color object from the properties of
		 * the provided object:
		 *
		 * <b>HSB Color</b>:<br>
		 * {@code hue: Number} — the hue of the color as a value in
		 * degrees between {@code 0} and {@code 360}<br>
		 * {@code saturation: Number} — the saturation of the color as a
		 * value between {@code 0} and {@code 1}<br>
		 * {@code brightness: Number} — the brightness of the color as a
		 * value between {@code 0} and {@code 1}<br>
		 * {@code alpha: Number} — the alpha of the color as a value between
		 * {@code 0} and {@code 1}
		 *
		 * <b>HSL Color</b>:<br>
		 * {@code hue: Number} — the hue of the color as a value in
		 * degrees between {@code 0} and {@code 360}<br>
		 * {@code saturation: Number} — the saturation of the color as a
		 * value between {@code 0} and {@code 1}<br>
		 * {@code lightness: Number} — the lightness of the color as a
		 * value between {@code 0} and {@code 1}<br>
		 * {@code alpha: Number} — the alpha of the color as a value between
		 * {@code 0} and {@code 1}
		 *
		 * <b>Gradient Color</b>:<br>
		 * {@code gradient: Gradient} — the gradient object that describes the
		 *  color stops and type of gradient to be used.<br>
		 * {@code origin: Point} — the origin point of the gradient<br>
		 * {@code destination: Point} — the destination point of the gradient
		 * {@code stops: Array of GradientStop} — the gradient stops describing
		 * the gradient, as an alternative to providing a gradient object<br>
		 * {@code radial: Boolean} — controls whether the gradient is radial,
		 * as an alternative to providing a gradient object<br>
		 *
		 * @name Color#initialize
		 * @param {Object} object an object describing the components and 
		 *        properties of the color.
		 *
		 * @example {@paperscript}
		 * // Creating a HSB Color:
		 *
		 * // Create a circle shaped path at {x: 80, y: 50}
		 * // with a radius of 30:
		 * var circle = new Path.Circle(new Point(80, 50), 30);
		 *
		 * // Create an HSB Color with a hue of 90 degrees, a saturation
		 * // 100% and a brightness of 100%:
		 * circle.fillColor = { hue: 90, saturation: 1, brightness: 1 };
		 *
		 * @example {@paperscript}
		 * // Creating a HSL Color:
		 *
		 * // Create a circle shaped path at {x: 80, y: 50}
		 * // with a radius of 30:
		 * var circle = new Path.Circle(new Point(80, 50), 30);
		 *
		 * // Create an HSL Color with a hue of 90 degrees, a saturation
		 * // 100% and a lightness of 50%:
		 * circle.fillColor = { hue: 90, saturation: 1, lightness: 0.5 };
		 *
		 * @example {@paperscript height=200}
		 * // Creating a gradient color from an object literal:
		 *
		 * // Define two points which we will be using to construct
		 * // the path and to position the gradient color:
		 * var topLeft = view.center - [80, 80];
		 * var bottomRight = view.center + [80, 80];
		 * 
		 * var path = new Path.Rectangle({
		 *	topLeft: topLeft,
		 *	bottomRight: bottomRight,
		 *	// Fill the path with a gradient of three color stops
		 *	// that runs between the two points we defined earlier:
		 *	fillColor: {
		 *		stops: ['yellow', 'red', 'blue'],
		 *		origin: topLeft,
		 *		destination: bottomRight
		 *	}
		 * });
		 */
		/**
		 * Creates a gradient Color object.
		 *
		 * @name Color#initialize
		 * @param {Gradient} gradient
		 * @param {Point} origin
		 * @param {Point} destination
		 * @param {Point} [highlight]
		 *
		 * @example {@paperscript height=200}
		 * // Applying a linear gradient color containing evenly distributed
		 * // color stops:
		 *
		 * // Define two points which we will be using to construct
		 * // the path and to position the gradient color:
		 * var topLeft = view.center - [80, 80];
		 * var bottomRight = view.center + [80, 80];
		 *
		 * // Create a rectangle shaped path between
		 * // the topLeft and bottomRight points:
		 * var path = new Path.Rectangle(topLeft, bottomRight);
		 *
		 * // Create the gradient, passing it an array of colors to be converted
		 * // to evenly distributed color stops:
		 * var gradient = new Gradient(['yellow', 'red', 'blue']);
		 *
		 * // Have the gradient color run between the topLeft and
		 * // bottomRight points we defined earlier:
		 * var gradientColor = new Color(gradient, topLeft, bottomRight);
		 *
		 * // Set the fill color of the path to the gradient color:
		 * path.fillColor = gradientColor;
		 *
		 * @example {@paperscript height=200}
		 * // Applying a radial gradient color containing unevenly distributed
		 * // color stops:
		 *
		 * // Create a circle shaped path at the center of the view
		 * // with a radius of 80:
		 * var path = new Path.Circle({
		 * 	center: view.center,
		 * 	radius: 80
		 * });
		 *
		 * // The stops array: yellow mixes with red between 0 and 15%,
		 * // 15% to 30% is pure red, red mixes with black between 30% to 100%:
		 * var stops = [
		 * 	['yellow', 0],
		 * 	['red', 0.15],
		 * 	['red', 0.3],
		 * 	['black', 0.9]
		 * ];
		 *
		 * // Create a radial gradient using the color stops array:
		 * var gradient = new Gradient(stops, true);
		 *
		 * // We will use the center point of the circle shaped path as
		 * // the origin point for our gradient color
		 * var from = path.position;
		 *
		 * // The destination point of the gradient color will be the
		 * // center point of the path + 80pt in horizontal direction:
		 * var to = path.position + [80, 0];
		 *
		 * // Create the gradient color:
		 * var gradientColor = new Color(gradient, from, to);
		 *
		 * // Set the fill color of the path to the gradient color:
		 * path.fillColor = gradientColor;
		 */
		initialize: function Color(arg) {
			// We are storing color internally as an array of components
			var slice = Array.prototype.slice,
				args = arguments,
				read = 0,
				type,
				components,
				alpha,
				values;
			// If first argument is an array, replace arguments with it.
			if (Array.isArray(arg)) {
				args = arg;
				arg = args[0];
			}
			// First see if it's a type string argument, and if so, set it and
			// shift it out of the arguments list.
			var argType = arg != null && typeof arg;
			if (argType === 'string' && arg in types) {
				type = arg;
				arg = args[1];
				if (Array.isArray(arg)) {
					// Internal constructor that is called with the following
					// arguments, without parsing: (type, componets, alpha)
					components = arg;
					alpha = args[2];
				} else {
					// For deserialization, shift out and process normally.
					if (this.__read)
						read = 1; // Will be increased below
					// Shift type out of the arguments, and process normally.
					args = slice.call(args, 1);
					argType = typeof arg;
				}
			}
			if (!components) {
				// Determine if there is a values array
				values = argType === 'number'
						? args
						// Do not use Array.isArray() to also support arguments
						: argType === 'object' && arg.length != null
							? arg
							: null;
				// The various branches below produces a values array if the
				// values still need parsing, and a components array if they are
				// already parsed.
				if (values) {
					if (!type)
						// type = values.length >= 4
						//		? 'cmyk'
						//		: values.length >= 3
						type = values.length >= 3
								? 'rgb'
								: 'gray';
					var length = types[type].length;
					alpha = values[length];
					if (this.__read)
						read += values === arguments
							? length + (alpha != null ? 1 : 0)
							: 1;
					if (values.length > length)
						values = slice.call(values, 0, length);
				} else if (argType === 'string') {
					type = 'rgb';
					components = fromCSS(arg);
					if (components.length === 4) {
						alpha = components[3];
						components.length--;
					}
				} else if (argType === 'object') {
					if (arg.constructor === Color) {
						type = arg._type;
						components = arg._components.slice();
						alpha = arg._alpha;
						if (type === 'gradient') {
							// Clone all points, since they belong to the other
							// color already.
							for (var i = 1, l = components.length; i < l; i++) {
								var point = components[i];
								if (point)
									components[i] = point.clone();
							}
						}
					} else if (arg.constructor === Gradient) {
						type = 'gradient';
						values = args;
					} else {
						// Determine type by presence of object property names
						type = 'hue' in arg
							? 'lightness' in arg
								? 'hsl'
								: 'hsb'
							: 'gradient' in arg || 'stops' in arg
									|| 'radial' in arg
								? 'gradient'
								: 'gray' in arg
									? 'gray'
									: 'rgb';
						// Convert to array and parse in one loop, for efficiency
						var properties = types[type];
							parsers = componentParsers[type];
						this._components = components = [];
						for (var i = 0, l = properties.length; i < l; i++) {
							var value = arg[properties[i]];
							// Allow implicit definition of gradients through
							// stops / radial properties. Conversion happens
							// here on the fly:
							if (value == null && i === 0 && type === 'gradient'
									&& 'stops' in arg) {
								value = {
									stops: arg.stops,
									radial: arg.radial
								};
							}
							value = parsers[i].call(this, value);
							if (value != null)
								components[i] = value;
						}
						alpha = arg.alpha;
					}
				}
				if (this.__read && type)
					read = 1;
			}
			// Default fallbacks: rgb, black
			this._type = type || 'rgb';
			// Define this gradient Color's unique id.
			if (type === 'gradient')
				this._id = Color._id = (Color._id || 0) + 1;
			if (!components) {
				// Produce a components array now, and parse values. Even if no
				// values are defined, parsers are still called to produce
				// defaults.
				this._components = components = [];
				var parsers = componentParsers[this._type];
				for (var i = 0, l = parsers.length; i < l; i++) {
					var value = parsers[i].call(this, values && values[i]);
					if (value != null)
						components[i] = value;
				}
			}
			this._components = components;
			this._properties = types[this._type];
			this._alpha = alpha;
			if (this.__read)
				this.__read = read;
		},

		_serialize: function(options, dictionary) {
			var components = this.getComponents();
			return Base.serialize(
					// We can ommit the type for gray and rgb:
					/^(gray|rgb)$/.test(this._type)
						? components
						: [this._type].concat(components),
					options, true, dictionary);
		},

		/**
		 * Called by various setters whenever a color value changes
		 */
		_changed: function() {
			this._canvasStyle = null;
			if (this._owner)
				this._owner._changed(/*#=*/ Change.STYLE);
		},

		/**
		 * Returns a copy of the components array with all values clamped to
		 * valid numbers, based on the type of property they represent.
		 */
		_clamp: function() {
			var components = this._components.slice(),
				properties = this._properties;
			if (this._type !== 'gradient') {
				for (var i = 0, l = properties.length; i < l; i++) {
					var value = components[i];
					components[i] = properties[i] === 'hue'
							? ((value % 360) + 360) % 360
							: value < 0 ? 0 : value > 1 ? 1 : value;
				}
			}
			return components;
		},

		/**
		 * @return {Number[]} the converted components as an array
		 */
		_convert: function(type) {
			var converter;
			return this._type === type
					? this._components.slice()
					: (converter = converters[this._type + '-' + type])
						? converter.apply(this, this._clamp())
						// Convert to and from rgb if no direct converter exists
						: converters['rgb-' + type].apply(this,
							converters[this._type + '-rgb'].apply(this,
								this._clamp()));
		},

		/**
		 * Converts the color another type.
		 *
		 * @param {String('rgb', 'gray', 'hsb', 'hsl')} type the color type to
		 * convert to.
		 * @return {Color} the converted color as a new instance
		 */
		convert: function(type) {
			return new Color(type, this._convert(type), this._alpha);
		},

		/**
		 * The type of the color as a string.
		 *
		 * @type String('rgb', 'gray', 'hsb', 'hsl')
		 * @bean
		 *
		 * @example
		 * var color = new Color(1, 0, 0);
		 * console.log(color.type); // 'rgb'
		 */
		getType: function() {
			return this._type;
		},

		setType: function(type) {
			this._components = this._convert(type);
			this._properties = types[type];
			this._type = type;
		},

		/**
		 * The color components that define the color, including the alpha value
		 * if defined.
		 *
		 * @type Number[]
		 * @bean
		 */
		getComponents: function() {
			var components = this._components.slice();
			if (this._alpha != null)
				components.push(this._alpha);
			return components;
		},

		/**
		 * The color's alpha value as a number between {@code 0} and {@code 1}.
		 * All colors of the different subclasses support alpha values.
		 *
		 * @type Number
		 * @bean
		 * @default 1
		 *
		 * @example {@paperscript}
		 * // A filled path with a half transparent stroke:
		 * var circle = new Path.Circle(new Point(80, 50), 30);
		 *
		 * // Fill the circle with red and give it a 20pt green stroke:
		 * circle.style = {
		 *	fillColor: 'red',
		 *	strokeColor: 'green',
		 *	strokeWidth: 20
		 * };
		 *
		 * // Make the stroke half transparent:
		 * circle.strokeColor.alpha = 0.5;
		 */
		getAlpha: function() {
			return this._alpha != null ? this._alpha : 1;
		},

		setAlpha: function(alpha) {
			this._alpha = alpha == null ? null : Math.min(Math.max(alpha, 0), 1);
			this._changed();
		},

		/**
		 * Checks if the color has an alpha value.
		 *
		 * @return {Boolean} {@true if the color has an alpha value}
		 */
		hasAlpha: function() {
			return this._alpha != null;
		},

		/**
		 * Checks if the component color values of the color are the
		 * same as those of the supplied one.
		 *
		 * @param {Color} color the color to compare with
		 * @return {Boolean} {@true if the colors are the same}
		 */
		equals: function(color) {
			var col = Base.isPlainValue(color)
					? Color.read(arguments)
					: color;
			return col === this || col && this._class === col._class
					&& this._type === col._type
					&& this._alpha === col._alpha
					&& Base.equals(this._components, col._components)
					|| false;
		},

		/**
		 * @name Color#clone
		 * @function
		 *
		 * Returns a copy of the color object.
		 *
		 * @return {Color} a copy of the color object
		 */
		// NOTE: There is no need to actually implement this, since it's the
		// same as Base#clone()

		/**
		 * {@grouptitle String Representations}
		 * @return {String} a string representation of the color
		 */
		toString: function() {
			var properties = this._properties,
				parts = [],
				isGradient = this._type === 'gradient',
				f = Formatter.instance;
			for (var i = 0, l = properties.length; i < l; i++) {
				var value = this._components[i];
				if (value != null)
					parts.push(properties[i] + ': '
							+ (isGradient ? value : f.number(value)));
			}
			if (this._alpha != null)
				parts.push('alpha: ' + f.number(this._alpha));
			return '{ ' + parts.join(', ') + ' }';
		},

		/**
		 * Returns the color as a CSS string.
		 *
		 * @param {Boolean} hex wether to return the color in hexadecial
		 * representation or as a CSS RGB / RGBA string.
		 * @return {String} a CSS string representation of the color.
		 */
		toCSS: function(hex) {
			// TODO: Support HSL / HSLA CSS3 colors directly, without conversion
			var components = this._convert('rgb'),
				alpha = hex || this._alpha == null ? 1 : this._alpha;
			function convert(val) {
				return Math.round((val < 0 ? 0 : val > 1 ? 1 : val) * 255);
			}
			components = [
				convert(components[0]),
				convert(components[1]),
				convert(components[2])
			];
			if (alpha < 1)
				components.push(val < 0 ? 0 : val);
			return hex
					? '#' + ((1 << 24) + (components[0] << 16)
						+ (components[1] << 8)
						+ components[2]).toString(16).slice(1)
					: (components.length == 4 ? 'rgba(' : 'rgb(')
						+ components.join(',') + ')';
		},

		toCanvasStyle: function(ctx) {
			if (this._canvasStyle)
				return this._canvasStyle;
			// Normal colors are simply represented by their CSS string.
			if (this._type !== 'gradient')
				return this._canvasStyle = this.toCSS();
			// Gradient code form here onwards
			var components = this._components,
				gradient = components[0],
				stops = gradient._stops,
				origin = components[1],
				destination = components[2],
				canvasGradient;
			if (gradient._radial) {
				var radius = destination.getDistance(origin),
					highlight = components[3];
				if (highlight) {
					var vector = highlight.subtract(origin);
					if (vector.getLength() > radius)
						highlight = origin.add(vector.normalize(radius - 0.1));
				}
				var start = highlight || origin;
				canvasGradient = ctx.createRadialGradient(start.x, start.y,
						0, origin.x, origin.y, radius);
			} else {
				canvasGradient = ctx.createLinearGradient(origin.x, origin.y,
						destination.x, destination.y);
			}
			for (var i = 0, l = stops.length; i < l; i++) {
				var stop = stops[i];
				canvasGradient.addColorStop(stop._rampPoint,
						stop._color.toCanvasStyle());
			}
			return this._canvasStyle = canvasGradient;
		},

		/**
		 * Transform the gradient color by the specified matrix.
		 *
		 * @param {Matrix} matrix the matrix to transform the gradient color by
		 */
		transform: function(matrix) {
			if (this._type === 'gradient') {
				var components = this._components;
				for (var i = 1, l = components.length; i < l; i++) {
					var point = components[i];
					matrix._transformPoint(point, point, true);
				}
				this._changed();
			}
		},

		/**
		 * {@grouptitle RGB Components}
		 *
		 * The amount of red in the color as a value between {@code 0} and
		 * {@code 1}.
		 *
		 * @name Color#red
		 * @property
		 * @type Number
		 *
		 * @example {@paperscript}
		 * // Changing the amount of red in a color:
		 * var circle = new Path.Circle(new Point(80, 50), 30);
		 * circle.fillColor = 'blue';
		 *
		 * // Blue + red = purple:
		 * circle.fillColor.red = 1;
		 */
		/**
		 * The amount of green in the color as a value between {@code 0} and
		 * {@code 1}.
		 *
		 * @name Color#green
		 * @property
		 * @type Number
		 *
		 * @example {@paperscript}
		 * // Changing the amount of green in a color:
		 * var circle = new Path.Circle(new Point(80, 50), 30);
		 *
		 * // First we set the fill color to red:
		 * circle.fillColor = 'red';
		 *
		 * // Red + green = yellow:
		 * circle.fillColor.green = 1;
		 */
		/**
		 * The amount of blue in the color as a value between {@code 0} and
		 * {@code 1}.
		 *
		 * @name Color#blue
		 * @property
		 * @type Number
		 *
		 * @example {@paperscript}
		 * // Changing the amount of blue in a color:
		 * var circle = new Path.Circle(new Point(80, 50), 30);
		 *
		 * // First we set the fill color to red:
		 * circle.fillColor = 'red';
		 *
		 * // Red + blue = purple:
		 * circle.fillColor.blue = 1;
		 */

		/**
		 * {@grouptitle Gray Components}
		 *
		 * The amount of gray in the color as a value between {@code 0} and
		 * {@code 1}.
		 *
		 * @name Color#gray
		 * @property
		 * @type Number
		 */

		/**
		 * {@grouptitle HSB Components}
		 *
		 * The hue of the color as a value in degrees between {@code 0} and
		 * {@code 360}.
		 *
		 * @name Color#hue
		 * @property
		 * @type Number
		 *
		 * @example {@paperscript}
		 * // Changing the hue of a color:
		 * var circle = new Path.Circle(new Point(80, 50), 30);
		 * circle.fillColor = 'red';
		 * circle.fillColor.hue += 30;
		 *
		 * @example {@paperscript}
		 * // Hue cycling:
		 *
		 * // Create a rectangle shaped path, using the dimensions
		 * // of the view:
		 * var path = new Path.Rectangle(view.bounds);
		 * path.fillColor = 'red';
		 *
		 * function onFrame(event) {
		 *	path.fillColor.hue += 0.5;
		 * }
		 */
		/**
		 * The saturation of the color as a value between {@code 0} and
		 * {@code 1}.
		 *
		 * @name Color#saturation
		 * @property
		 * @type Number
		 */
		/**
		 * The brightness of the color as a value between {@code 0} and
		 * {@code 1}.
		 *
		 * @name Color#brightness
		 * @property
		 * @type Number
		 */

		/**
		 * {@grouptitle HSL Components}
		 *
		 * The lightness of the color as a value between {@code 0} and
		 * {@code 1}.
		 * Note that all other components are shared with HSB.
		 *
		 * @name Color#lightness
		 * @property
		 * @type Number
		 */

		/**
		 * {@grouptitle Gradient Components}
		 *
		 * The gradient object describing the type of gradient and the stops.
		 *
		 * @name Color#gradient
		 * @property
		 * @type Gradient
		 */

		/* The origin point of the gradient.
		 *
		 * @name Color#origin
		 * @property
		 * @type Point
		 *
		 * @example {@paperscript height=200}
		 * // Move the origin point of the gradient, by moving your mouse over
		 * // the view below:
		 *
		 * // Create a rectangle shaped path with the same dimensions as
		 * // that of the view and fill it with a gradient color:
		 * var path = new Path.Rectangle(view.bounds);
		 * var gradient = new Gradient(['yellow', 'red', 'blue']);
		 *
		 * // Have the gradient color run from the top left point of the view,
		 * // to the bottom right point of the view:
		 * var from = view.bounds.topLeft;
		 * var to = view.bounds.bottomRight;
		 * var gradientColor = new Color(gradient, from, to);
		 * path.fillColor = gradientColor;
		 *
		 * function onMouseMove(event) {
		 *	// Set the origin point of the path's gradient color
		 *	// to the position of the mouse:
		 *	path.fillColor.origin = event.point;
		 * }
		 */

		/*
		 * The destination point of the gradient.
		 *
		 * @name Color#destination
		 * @property
		 * @type Point
		 *
		 * @example {@paperscript height=300}
		 * // Move the destination point of the gradient, by moving your mouse
		 * // over the view below:
		 *
		 * // Create a circle shaped path at the center of the view,
		 * // using 40% of the height of the view as its radius
		 * // and fill it with a radial gradient color:
		 * var path = new Path.Circle({
		 *	center: view.center,
		 *	radius: view.bounds.height * 0.4
		 * });
		 *
		 * var gradient = new Gradient(['yellow', 'red', 'black'], true);
		 * var from = view.center;
		 * var to = view.bounds.bottomRight;
		 * var gradientColor = new Color(gradient, from, to);
		 * path.fillColor = gradientColor;
		 *
		 * function onMouseMove(event) {
		 *	// Set the origin point of the path's gradient color
		 *	// to the position of the mouse:
		 *	path.fillColor.destination = event.point;
		 * }
		 */

		/**
		 * The highlight point of the gradient.
		 *
		 * @name Color#highlight
		 * @property
		 * @type Point
		 *
		 * @example {@paperscript height=300}
		 * // Create a circle shaped path at the center of the view,
		 * // using 40% of the height of the view as its radius
		 * // and fill it with a radial gradient color:
		 * var path = new Path.Circle({
		 *	center: view.center,
		 *	radius: view.bounds.height * 0.4
		 * });
		 * 
		 * path.fillColor = {
		 *	gradient: {
		 *		stops: ['yellow', 'red', 'black'],
		 *		radial: true
		 *	},
		 *	origin: path.position,
		 *	destination: path.bounds.rightCenter
		 * };
		 * 
		 * function onMouseMove(event) {
		 *	// Set the origin highlight of the path's gradient color
		 *	// to the position of the mouse:
		 *	path.fillColor.highlight = event.point;
		 * }
		 */

		statics: /** @lends Color */{
			// Export for backward compatibility code below.
			_types: types,

			random: function() {
				var random = Math.random;
				return new Color(random(), random(), random());
			}
		}
	});
}, new function() {
	var operators = {
		add: function(a, b) {
			return a + b;
		},

		subtract: function(a, b) {
			return a - b;
		},

		multiply: function(a, b) {
			return a * b;
		},

		divide: function(a, b) {
			return a / b;
		}
	};

	return Base.each(operators, function(operator, name) {
<<<<<<< HEAD
		// Tell the argument reader not to parse values for multiply and divide,
		// so the are not clamped yet.
		var options = { dontParse: /^(multiply|divide)$/.test(name) };

		this[name] = function(/* color */) {
			var color = Color.read(arguments, 0, 0, options);
=======
		this[name] = function(color) {
			color = Color.read(arguments, 0, 0);
>>>>>>> 22e62a05
			var type = this._type,
				properties = this._properties,
				components1 = this._components,
				components2 = color._convert(type);
			for (var i = 0, l = components1.length; i < l; i++)
				components2[i] = operator(components1[i], components2[i]);
			return new Color(type, components2,
					this._alpha != null
							? operator(this._alpha, color.getAlpha())
							: null);
		};
	}, /** @lends Color# */{
		/**
		 * Returns the addition of the supplied value to both coordinates of
		 * the color as a new color.
		 * The object itself is not modified!
		 *
		 * @name Color#add
		 * @function
		 * @operator
		 * @param {Number} number the number to add
		 * @return {Color} the addition of the color and the value as a new
		 * color
		 *
		 * @example
		 * var color = new Color(0.5, 1, 1);
		 * var result = color + 1;
		 * console.log(result); // { red: 1, blue: 1, green: 1 }
		 */
		/**
		 * Returns the addition of the supplied color to the color as a new
		 * color.
		 * The object itself is not modified!
		 *
		 * @name Color#add
		 * @function
		 * @operator
		 * @param {Color} color the color to add
		 * @return {Color} the addition of the two colors as a new color
		 *
		 * @example
		 * var color1 = new Color(0, 1, 1);
		 * var color2 = new Color(1, 0, 0);
		 * var result = color1 + color2;
		 * console.log(result); // { red: 1, blue: 1, green: 1 }
		 */
		/**
		 * Returns the subtraction of the supplied value to both coordinates of
		 * the color as a new color.
		 * The object itself is not modified!
		 *
		 * @name Color#subtract
		 * @function
		 * @operator
		 * @param {Number} number the number to subtract
		 * @return {Color} the subtraction of the color and the value as a new
		 *         color
		 *
		 * @example
		 * var color = new Color(0.5, 1, 1);
		 * var result = color - 1;
		 * console.log(result); // { red: 0, blue: 0, green: 0 }
		 */
		/**
		 * Returns the subtraction of the supplied color to the color as a new
		 * color.
		 * The object itself is not modified!
		 *
		 * @name Color#subtract
		 * @function
		 * @operator
		 * @param {Color} color the color to subtract
		 * @return {Color} the subtraction of the two colors as a new color
		 *
		 * @example
		 * var color1 = new Color(0, 1, 1);
		 * var color2 = new Color(1, 0, 0);
		 * var result = color1 - color2;
		 * console.log(result); // { red: 0, blue: 1, green: 1 }
		 */
		/**
		 * Returns the multiplication of the supplied value to both coordinates
		 * of the color as a new color.
		 * The object itself is not modified!
		 *
		 * @name Color#multiply
		 * @function
		 * @operator
		 * @param {Number} number the number to multiply
		 * @return {Color} the multiplication of the color and the value as a
		 *         new color
		 *
		 * @example
		 * var color = new Color(0.5, 1, 1);
		 * var result = color * 0.5;
		 * console.log(result); // { red: 0.25, blue: 0.5, green: 0.5 }
		 */
		/**
		 * Returns the multiplication of the supplied color to the color as a
		 * new color.
		 * The object itself is not modified!
		 *
		 * @name Color#multiply
		 * @function
		 * @operator
		 * @param {Color} color the color to multiply
		 * @return {Color} the multiplication of the two colors as a new color
		 *
		 * @example
		 * var color1 = new Color(0, 1, 1);
		 * var color2 = new Color(0.5, 0, 0.5);
		 * var result = color1 * color2;
		 * console.log(result); // { red: 0, blue: 0, green: 0.5 }
		 */
		/**
		 * Returns the division of the supplied value to both coordinates of
		 * the color as a new color.
		 * The object itself is not modified!
		 *
		 * @name Color#divide
		 * @function
		 * @operator
		 * @param {Number} number the number to divide
		 * @return {Color} the division of the color and the value as a new
		 *         color
		 *
		 * @example
		 * var color = new Color(0.5, 1, 1);
		 * var result = color / 2;
		 * console.log(result); // { red: 0.25, blue: 0.5, green: 0.5 }
		 */
		/**
		 * Returns the division of the supplied color to the color as a new
		 * color.
		 * The object itself is not modified!
		 *
		 * @name Color#divide
		 * @function
		 * @operator
		 * @param {Color} color the color to divide
		 * @return {Color} the division of the two colors as a new color
		 *
		 * @example
		 * var color1 = new Color(0, 1, 1);
		 * var color2 = new Color(0.5, 0, 0.5);
		 * var result = color1 / color2;
		 * console.log(result); // { red: 0, blue: 0, green: 1 }
		 */
	});
});

// Expose Color.RGB, etc. constructors, as well as RgbColor, RGBColor, etc.for
// backward compatibility.
Base.each(Color._types, function(properties, type) {
	var ctor = this[Base.capitalize(type) + 'Color'] = function(arg) {
			var argType = arg != null && typeof arg,
				components = argType === 'object' && arg.length != null
					? arg
					: argType === 'string'
						? null
						: arguments;
			return components
					? new Color(type, components)
					: new Color(arg);
		};
	if (type.length == 3) {
		var acronym = type.toUpperCase();
		Color[acronym] = this[acronym + 'Color'] = ctor;
	}
}, Base.exports);<|MERGE_RESOLUTION|>--- conflicted
+++ resolved
@@ -1151,17 +1151,8 @@
 	};
 
 	return Base.each(operators, function(operator, name) {
-<<<<<<< HEAD
-		// Tell the argument reader not to parse values for multiply and divide,
-		// so the are not clamped yet.
-		var options = { dontParse: /^(multiply|divide)$/.test(name) };
-
-		this[name] = function(/* color */) {
-			var color = Color.read(arguments, 0, 0, options);
-=======
 		this[name] = function(color) {
 			color = Color.read(arguments, 0, 0);
->>>>>>> 22e62a05
 			var type = this._type,
 				properties = this._properties,
 				components1 = this._components,

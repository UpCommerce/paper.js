/*!
<<<<<<< HEAD
 * Paper.js v0.9.23 - The Swiss Army Knife of Vector Graphics Scripting.
=======
 * Paper.js v0.9.24 - The Swiss Army Knife of Vector Graphics Scripting.
>>>>>>> 7d82491c
 * http://paperjs.org/
 *
 * Copyright (c) 2011 - 2014, Juerg Lehni & Jonathan Puckey
 * http://scratchdisk.com/ & http://jonathanpuckey.com/
 *
 * Distributed under the MIT license. See LICENSE file for details.
 *
 * All rights reserved.
 *
<<<<<<< HEAD
 * Date: Tue Jun 23 16:22:48 2015 +0200
=======
 * Date: Fri Aug 21 16:39:41 2015 +0200
>>>>>>> 7d82491c
 *
 ***
 *
 * Straps.js - Class inheritance library with support for bean-style accessors
 *
 * Copyright (c) 2006 - 2013 Juerg Lehni
 * http://scratchdisk.com/
 *
 * Distributed under the MIT license.
 *
 ***
 *
 * Acorn.js
 * http://marijnhaverbeke.nl/acorn/
 *
 * Acorn is a tiny, fast JavaScript parser written in JavaScript,
 * created by Marijn Haverbeke and released under an MIT license.
 *
 */

var paper = new function(undefined) {

var Base = new function() {
	var hidden = /^(statics|enumerable|beans|preserve)$/,

		forEach = [].forEach || function(iter, bind) {
			for (var i = 0, l = this.length; i < l; i++)
				iter.call(bind, this[i], i, this);
		},

		forIn = function(iter, bind) {
			for (var i in this)
				if (this.hasOwnProperty(i))
					iter.call(bind, this[i], i, this);
		},

		create = Object.create || function(proto) {
			return { __proto__: proto };
		},

		describe = Object.getOwnPropertyDescriptor || function(obj, name) {
			var get = obj.__lookupGetter__ && obj.__lookupGetter__(name);
			return get
					? { get: get, set: obj.__lookupSetter__(name),
						enumerable: true, configurable: true }
					: obj.hasOwnProperty(name)
						? { value: obj[name], enumerable: true,
							configurable: true, writable: true }
						: null;
		},

		_define = Object.defineProperty || function(obj, name, desc) {
			if ((desc.get || desc.set) && obj.__defineGetter__) {
				if (desc.get)
					obj.__defineGetter__(name, desc.get);
				if (desc.set)
					obj.__defineSetter__(name, desc.set);
			} else {
				obj[name] = desc.value;
			}
			return obj;
		},

		define = function(obj, name, desc) {
			delete obj[name];
			return _define(obj, name, desc);
		};

	function inject(dest, src, enumerable, beans, preserve) {
		var beansNames = {};

		function field(name, val) {
			val = val || (val = describe(src, name))
					&& (val.get ? val : val.value);
			if (typeof val === 'string' && val[0] === '#')
				val = dest[val.substring(1)] || val;
			var isFunc = typeof val === 'function',
				res = val,
				prev = preserve || isFunc && !val.base
						? (val && val.get ? name in dest : dest[name])
						: null,
				bean;
			if (!preserve || !prev) {
				if (isFunc && prev)
					val.base = prev;
				if (isFunc && beans !== false
						&& (bean = name.match(/^([gs]et|is)(([A-Z])(.*))$/)))
					beansNames[bean[3].toLowerCase() + bean[4]] = bean[2];
				if (!res || isFunc || !res.get || typeof res.get !== 'function'
						|| !Base.isPlainObject(res))
					res = { value: res, writable: true };
				if ((describe(dest, name)
						|| { configurable: true }).configurable) {
					res.configurable = true;
					res.enumerable = enumerable;
				}
				define(dest, name, res);
			}
		}
		if (src) {
			for (var name in src) {
				if (src.hasOwnProperty(name) && !hidden.test(name))
					field(name);
			}
			for (var name in beansNames) {
				var part = beansNames[name],
					set = dest['set' + part],
					get = dest['get' + part] || set && dest['is' + part];
				if (get && (beans === true || get.length === 0))
					field(name, { get: get, set: set });
			}
		}
		return dest;
	}

	function each(obj, iter, bind) {
		if (obj)
			('length' in obj && !obj.getLength
					&& typeof obj.length === 'number'
				? forEach
				: forIn).call(obj, iter, bind = bind || obj);
		return bind;
	}

	function set(obj, props, exclude) {
		for (var key in props)
			if (props.hasOwnProperty(key) && !(exclude && exclude[key]))
				obj[key] = props[key];
		return obj;
	}

	return inject(function Base() {
		for (var i = 0, l = arguments.length; i < l; i++)
			set(this, arguments[i]);
	}, {
		inject: function(src) {
			if (src) {
				var statics = src.statics === true ? src : src.statics,
					beans = src.beans,
					preserve = src.preserve;
				if (statics !== src)
					inject(this.prototype, src, src.enumerable, beans, preserve);
				inject(this, statics, true, beans, preserve);
			}
			for (var i = 1, l = arguments.length; i < l; i++)
				this.inject(arguments[i]);
			return this;
		},

		extend: function() {
			var base = this,
				ctor,
				proto;
			for (var i = 0, l = arguments.length; i < l; i++)
				if (ctor = arguments[i].initialize)
					break;
			ctor = ctor || function() {
				base.apply(this, arguments);
			};
			proto = ctor.prototype = create(this.prototype);
			define(proto, 'constructor',
					{ value: ctor, writable: true, configurable: true });
			inject(ctor, this, true);
			if (arguments.length)
<<<<<<< HEAD
				this.inject.apply(ctor, arguments)
=======
				this.inject.apply(ctor, arguments);
>>>>>>> 7d82491c
			ctor.base = base;
			return ctor;
		}
	}, true).inject({
		inject: function() {
			for (var i = 0, l = arguments.length; i < l; i++) {
				var src = arguments[i];
				if (src)
					inject(this, src, src.enumerable, src.beans, src.preserve);
			}
			return this;
		},

		extend: function() {
			var res = create(this);
			return res.inject.apply(res, arguments);
		},

		each: function(iter, bind) {
			return each(this, iter, bind);
		},

		set: function(props) {
			return set(this, props);
		},

		clone: function() {
			return new this.constructor(this);
		},

		statics: {
			each: each,
			create: create,
			define: define,
			describe: describe,
			set: set,

			clone: function(obj) {
				return set(new obj.constructor(), obj);
			},

			isPlainObject: function(obj) {
				var ctor = obj != null && obj.constructor;
				return ctor && (ctor === Object || ctor === Base
						|| ctor.name === 'Object');
			},

			pick: function(a, b) {
				return a !== undefined ? a : b;
			}
		}
	});
};

if (typeof module !== 'undefined')
	module.exports = Base;

Base.inject({
	toString: function() {
		return this._id != null
			?  (this._class || 'Object') + (this._name
				? " '" + this._name + "'"
				: ' @' + this._id)
			: '{ ' + Base.each(this, function(value, key) {
				if (!/^_/.test(key)) {
					var type = typeof value;
					this.push(key + ': ' + (type === 'number'
							? Formatter.instance.number(value)
							: type === 'string' ? "'" + value + "'" : value));
				}
			}, []).join(', ') + ' }';
	},

	getClassName: function() {
		return this._class || '';
	},

	exportJSON: function(options) {
		return Base.exportJSON(this, options);
	},

	toJSON: function() {
		return Base.serialize(this);
	},

	_set: function(props, exclude, dontCheck) {
		if (props && (dontCheck || Base.isPlainObject(props))) {
			var keys = Object.keys(props._filtering || props);
			for (var i = 0, l = keys.length; i < l; i++) {
				var key = keys[i];
				if (!(exclude && exclude[key])) {
					var value = props[key];
					if (value !== undefined)
						this[key] = value;
				}
			}
			return true;
		}
	},

	statics: {

		exports: {
			enumerable: true
		},

		extend: function extend() {
			var res = extend.base.apply(this, arguments),
				name = res.prototype._class;
			if (name && !Base.exports[name])
				Base.exports[name] = res;
			return res;
		},

		equals: function(obj1, obj2) {
			if (obj1 === obj2)
				return true;
			if (obj1 && obj1.equals)
				return obj1.equals(obj2);
			if (obj2 && obj2.equals)
				return obj2.equals(obj1);
			if (obj1 && obj2
					&& typeof obj1 === 'object' && typeof obj2 === 'object') {
				if (Array.isArray(obj1) && Array.isArray(obj2)) {
					var length = obj1.length;
					if (length !== obj2.length)
						return false;
					while (length--) {
						if (!Base.equals(obj1[length], obj2[length]))
							return false;
					}
				} else {
					var keys = Object.keys(obj1),
						length = keys.length;
					if (length !== Object.keys(obj2).length)
						return false;
					while (length--) {
						var key = keys[length];
						if (!(obj2.hasOwnProperty(key)
								&& Base.equals(obj1[key], obj2[key])))
							return false;
					}
				}
				return true;
			}
			return false;
		},

		read: function(list, start, options, length) {
			if (this === Base) {
				var value = this.peek(list, start);
				list.__index++;
				return value;
			}
			var proto = this.prototype,
				readIndex = proto._readIndex,
				index = start || readIndex && list.__index || 0;
			if (!length)
				length = list.length - index;
			var obj = list[index];
			if (obj instanceof this
				|| options && options.readNull && obj == null && length <= 1) {
				if (readIndex)
					list.__index = index + 1;
				return obj && options && options.clone ? obj.clone() : obj;
			}
			obj = Base.create(this.prototype);
			if (readIndex)
				obj.__read = true;
			obj = obj.initialize.apply(obj, index > 0 || length < list.length
				? Array.prototype.slice.call(list, index, index + length)
				: list) || obj;
			if (readIndex) {
				list.__index = index + obj.__read;
				obj.__read = undefined;
			}
			return obj;
		},

		peek: function(list, start) {
			return list[list.__index = start || list.__index || 0];
		},

		remain: function(list) {
			return list.length - (list.__index || 0);
		},

		readAll: function(list, start, options) {
			var res = [],
				entry;
			for (var i = start || 0, l = list.length; i < l; i++) {
				res.push(Array.isArray(entry = list[i])
						? this.read(entry, 0, options)
						: this.read(list, i, options, 1));
			}
			return res;
		},

		readNamed: function(list, name, start, options, length) {
			var value = this.getNamed(list, name),
				hasObject = value !== undefined;
			if (hasObject) {
				var filtered = list._filtered;
				if (!filtered) {
					filtered = list._filtered = Base.create(list[0]);
					filtered._filtering = list[0];
				}
				filtered[name] = undefined;
			}
			return this.read(hasObject ? [value] : list, start, options, length);
		},

		getNamed: function(list, name) {
			var arg = list[0];
			if (list._hasObject === undefined)
				list._hasObject = list.length === 1 && Base.isPlainObject(arg);
			if (list._hasObject)
				return name ? arg[name] : list._filtered || arg;
		},

		hasNamed: function(list, name) {
			return !!this.getNamed(list, name);
		},

		isPlainValue: function(obj, asString) {
			return this.isPlainObject(obj) || Array.isArray(obj)
					|| asString && typeof obj === 'string';
		},

		serialize: function(obj, options, compact, dictionary) {
			options = options || {};

			var root = !dictionary,
				res;
			if (root) {
				options.formatter = new Formatter(options.precision);
				dictionary = {
					length: 0,
					definitions: {},
					references: {},
					add: function(item, create) {
						var id = '#' + item._id,
							ref = this.references[id];
						if (!ref) {
							this.length++;
							var res = create.call(item),
								name = item._class;
							if (name && res[0] !== name)
								res.unshift(name);
							this.definitions[id] = res;
							ref = this.references[id] = [id];
						}
						return ref;
					}
				};
			}
			if (obj && obj._serialize) {
				res = obj._serialize(options, dictionary);
				var name = obj._class;
				if (name && !compact && !res._compact && res[0] !== name)
					res.unshift(name);
			} else if (Array.isArray(obj)) {
				res = [];
				for (var i = 0, l = obj.length; i < l; i++)
					res[i] = Base.serialize(obj[i], options, compact,
							dictionary);
				if (compact)
					res._compact = true;
			} else if (Base.isPlainObject(obj)) {
				res = {};
				var keys = Object.keys(obj);
				for (var i = 0, l = keys.length; i < l; i++) {
					var key = keys[i];
					res[key] = Base.serialize(obj[key], options, compact,
							dictionary);
				}
			} else if (typeof obj === 'number') {
				res = options.formatter.number(obj, options.precision);
			} else {
				res = obj;
			}
			return root && dictionary.length > 0
					? [['dictionary', dictionary.definitions], res]
					: res;
		},

		deserialize: function(json, create, _data, _isDictionary) {
			var res = json,
				isRoot = !_data;
			_data = _data || {};
			if (Array.isArray(json)) {
				var type = json[0],
					isDictionary = type === 'dictionary';
				if (json.length == 1 && /^#/.test(type))
					return _data.dictionary[type];
				type = Base.exports[type];
				res = [];
				if (_isDictionary)
					_data.dictionary = res;
				for (var i = type ? 1 : 0, l = json.length; i < l; i++)
					res.push(Base.deserialize(json[i], create, _data,
							isDictionary));
				if (type) {
					var args = res;
					if (create) {
						res = create(type, args);
					} else {
						res = Base.create(type.prototype);
						type.apply(res, args);
					}
				}
			} else if (Base.isPlainObject(json)) {
				res = {};
				if (_isDictionary)
					_data.dictionary = res;
				for (var key in json)
					res[key] = Base.deserialize(json[key], create, _data);
			}
			return isRoot && json && json.length && json[0][0] === 'dictionary'
					? res[1]
					: res;
		},

		exportJSON: function(obj, options) {
			var json = Base.serialize(obj, options);
			return options && options.asString === false
					? json
					: JSON.stringify(json);
		},

		importJSON: function(json, target) {
			return Base.deserialize(
					typeof json === 'string' ? JSON.parse(json) : json,
					function(type, args) {
						var obj = target && target.constructor === type
								? target
								: Base.create(type.prototype),
							isTarget = obj === target;
						if (args.length === 1 && obj instanceof Item
								&& (isTarget || !(obj instanceof Layer))) {
							var arg = args[0];
							if (Base.isPlainObject(arg))
								arg.insert = false;
						}
						type.apply(obj, args);
						if (isTarget)
							target = null;
						return obj;
					});
		},

		splice: function(list, items, index, remove) {
			var amount = items && items.length,
				append = index === undefined;
			index = append ? list.length : index;
			if (index > list.length)
				index = list.length;
			for (var i = 0; i < amount; i++)
				items[i]._index = index + i;
			if (append) {
				list.push.apply(list, items);
				return [];
			} else {
				var args = [index, remove];
				if (items)
					args.push.apply(args, items);
				var removed = list.splice.apply(list, args);
				for (var i = 0, l = removed.length; i < l; i++)
					removed[i]._index = undefined;
				for (var i = index + amount, l = list.length; i < l; i++)
					list[i]._index = i;
				return removed;
			}
		},

		capitalize: function(str) {
			return str.replace(/\b[a-z]/g, function(match) {
				return match.toUpperCase();
			});
		},

		camelize: function(str) {
			return str.replace(/-(.)/g, function(all, chr) {
				return chr.toUpperCase();
			});
		},

		hyphenate: function(str) {
			return str.replace(/([a-z])([A-Z])/g, '$1-$2').toLowerCase();
		}
	}
});

var Emitter = {
	on: function(type, func) {
		if (typeof type !== 'string') {
			Base.each(type, function(value, key) {
				this.on(key, value);
			}, this);
		} else {
			var types = this._eventTypes,
				entry = types && types[type],
				handlers = this._callbacks = this._callbacks || {};
			handlers = handlers[type] = handlers[type] || [];
			if (handlers.indexOf(func) === -1) {
				handlers.push(func);
				if (entry && entry.install && handlers.length == 1)
					entry.install.call(this, type);
			}
		}
		return this;
	},

	off: function(type, func) {
		if (typeof type !== 'string') {
			Base.each(type, function(value, key) {
				this.off(key, value);
			}, this);
			return;
		}
		var types = this._eventTypes,
			entry = types && types[type],
			handlers = this._callbacks && this._callbacks[type],
			index;
		if (handlers) {
			if (!func || (index = handlers.indexOf(func)) !== -1
					&& handlers.length === 1) {
				if (entry && entry.uninstall)
					entry.uninstall.call(this, type);
				delete this._callbacks[type];
			} else if (index !== -1) {
				handlers.splice(index, 1);
			}
		}
		return this;
	},

	once: function(type, func) {
		return this.on(type, function() {
			func.apply(this, arguments);
			this.off(type, func);
		});
	},

	emit: function(type, event) {
		var handlers = this._callbacks && this._callbacks[type];
		if (!handlers)
			return false;
		var args = [].slice.call(arguments, 1);
		handlers = handlers.slice();
		for (var i = 0, l = handlers.length; i < l; i++) {
			if (handlers[i].apply(this, args) === false) {
				if (event && event.stop)
					event.stop();
				break;
			}
		}
		return true;
	},

	responds: function(type) {
		return !!(this._callbacks && this._callbacks[type]);
	},

	attach: '#on',
	detach: '#off',
	fire: '#emit',

	_installEvents: function(install) {
		var handlers = this._callbacks,
			key = install ? 'install' : 'uninstall';
		for (var type in handlers) {
			if (handlers[type].length > 0) {
				var types = this._eventTypes,
					entry = types && types[type],
					func = entry && entry[key];
				if (func)
					func.call(this, type);
			}
		}
	},

	statics: {
		inject: function inject(src) {
			var events = src._events;
			if (events) {
				var types = {};
				Base.each(events, function(entry, key) {
					var isString = typeof entry === 'string',
						name = isString ? entry : key,
						part = Base.capitalize(name),
						type = name.substring(2).toLowerCase();
					types[type] = isString ? {} : entry;
					name = '_' + name;
					src['get' + part] = function() {
						return this[name];
					};
					src['set' + part] = function(func) {
						var prev = this[name];
						if (prev)
							this.off(type, prev);
						if (func)
							this.on(type, func);
						this[name] = func;
					};
				});
				src._eventTypes = types;
			}
			return inject.base.apply(this, arguments);
		}
	}
};

var PaperScope = Base.extend({
	_class: 'PaperScope',

	initialize: function PaperScope() {
		paper = this;
		this.settings = new Base({
			applyMatrix: true,
			handleSize: 4,
			hitTolerance: 0
		});
		this.project = null;
		this.projects = [];
		this.tools = [];
		this.palettes = [];
		this._id = PaperScope._id++;
		PaperScope._scopes[this._id] = this;
		var proto = PaperScope.prototype;
		if (!this.support) {
			var ctx = CanvasProvider.getContext(1, 1);
			proto.support = {
				nativeDash: 'setLineDash' in ctx || 'mozDash' in ctx,
				nativeBlendModes: BlendMode.nativeModes
			};
			CanvasProvider.release(ctx);
		}

		if (!this.browser) {
			var agent = navigator.userAgent.toLowerCase(),
				platform = (/(win)/.exec(agent)
						|| /(mac)/.exec(agent)
						|| /(linux)/.exec(agent)
						|| [])[0],
				browser = proto.browser = { platform: platform };
			if (platform)
				browser[platform] = true;
			agent.replace(
				/(opera|chrome|safari|webkit|firefox|msie|trident|atom)\/?\s*([.\d]+)(?:.*version\/([.\d]+))?(?:.*rv\:([.\d]+))?/g,
				function(all, n, v1, v2, rv) {
					if (!browser.chrome) {
						var v = n === 'opera' ? v2 : v1;
						if (n === 'trident') {
							v = rv;
							n = 'msie';
						}
						browser.version = v;
						browser.versionNumber = parseFloat(v);
						browser.name = n;
						browser[n] = true;
					}
				}
			);
			if (browser.chrome)
				delete browser.webkit;
			if (browser.atom)
				delete browser.chrome;
		}
	},

<<<<<<< HEAD
	version: '0.9.23',
=======
	version: '0.9.24',
>>>>>>> 7d82491c

	getView: function() {
		return this.project && this.project.getView();
	},

	getPaper: function() {
		return this;
	},

	execute: function(code, url, options) {
		paper.PaperScript.execute(code, this, url, options);
		View.updateFocus();
	},

	install: function(scope) {
		var that = this;
		Base.each(['project', 'view', 'tool'], function(key) {
			Base.define(scope, key, {
				configurable: true,
				get: function() {
					return that[key];
				}
			});
		});
		for (var key in this)
			if (!/^_/.test(key) && this[key])
				scope[key] = this[key];
	},

	setup: function(element) {
		paper = this;
		this.project = new Project(element);
		return this;
	},

	activate: function() {
		paper = this;
	},

	clear: function() {
		for (var i = this.projects.length - 1; i >= 0; i--)
			this.projects[i].remove();
		for (var i = this.tools.length - 1; i >= 0; i--)
			this.tools[i].remove();
		for (var i = this.palettes.length - 1; i >= 0; i--)
			this.palettes[i].remove();
	},

	remove: function() {
		this.clear();
		delete PaperScope._scopes[this._id];
	},

	statics: new function() {
		function handleAttribute(name) {
			name += 'Attribute';
			return function(el, attr) {
				return el[name](attr) || el[name]('data-paper-' + attr);
			};
		}

		return {
			_scopes: {},
			_id: 0,

			get: function(id) {
				return this._scopes[id] || null;
			},

			getAttribute: handleAttribute('get'),
			hasAttribute: handleAttribute('has')
		};
	}
});

var PaperScopeItem = Base.extend(Emitter, {

	initialize: function(activate) {
		this._scope = paper;
		this._index = this._scope[this._list].push(this) - 1;
		if (activate || !this._scope[this._reference])
			this.activate();
	},

	activate: function() {
		if (!this._scope)
			return false;
		var prev = this._scope[this._reference];
		if (prev && prev !== this)
			prev.emit('deactivate');
		this._scope[this._reference] = this;
		this.emit('activate', prev);
		return true;
	},

	isActive: function() {
		return this._scope[this._reference] === this;
	},

	remove: function() {
		if (this._index == null)
			return false;
		Base.splice(this._scope[this._list], null, this._index, 1);
		if (this._scope[this._reference] == this)
			this._scope[this._reference] = null;
		this._scope = null;
		return true;
	}
});

var Formatter = Base.extend({
	initialize: function(precision) {
		this.precision = precision || 5;
		this.multiplier = Math.pow(10, this.precision);
	},

	number: function(val) {
		return Math.round(val * this.multiplier) / this.multiplier;
	},

	pair: function(val1, val2, separator) {
		return this.number(val1) + (separator || ',') + this.number(val2);
	},

	point: function(val, separator) {
		return this.number(val.x) + (separator || ',') + this.number(val.y);
	},

	size: function(val, separator) {
		return this.number(val.width) + (separator || ',')
				+ this.number(val.height);
	},

	rectangle: function(val, separator) {
		return this.point(val, separator) + (separator || ',')
				+ this.size(val, separator);
	}
});

Formatter.instance = new Formatter();

var Numerical = new function() {

	var abscissas = [
		[  0.5773502691896257645091488],
		[0,0.7745966692414833770358531],
		[  0.3399810435848562648026658,0.8611363115940525752239465],
		[0,0.5384693101056830910363144,0.9061798459386639927976269],
		[  0.2386191860831969086305017,0.6612093864662645136613996,0.9324695142031520278123016],
		[0,0.4058451513773971669066064,0.7415311855993944398638648,0.9491079123427585245261897],
		[  0.1834346424956498049394761,0.5255324099163289858177390,0.7966664774136267395915539,0.9602898564975362316835609],
		[0,0.3242534234038089290385380,0.6133714327005903973087020,0.8360311073266357942994298,0.9681602395076260898355762],
		[  0.1488743389816312108848260,0.4333953941292471907992659,0.6794095682990244062343274,0.8650633666889845107320967,0.9739065285171717200779640],
		[0,0.2695431559523449723315320,0.5190961292068118159257257,0.7301520055740493240934163,0.8870625997680952990751578,0.9782286581460569928039380],
		[  0.1252334085114689154724414,0.3678314989981801937526915,0.5873179542866174472967024,0.7699026741943046870368938,0.9041172563704748566784659,0.9815606342467192506905491],
		[0,0.2304583159551347940655281,0.4484927510364468528779129,0.6423493394403402206439846,0.8015780907333099127942065,0.9175983992229779652065478,0.9841830547185881494728294],
		[  0.1080549487073436620662447,0.3191123689278897604356718,0.5152486363581540919652907,0.6872929048116854701480198,0.8272013150697649931897947,0.9284348836635735173363911,0.9862838086968123388415973],
		[0,0.2011940939974345223006283,0.3941513470775633698972074,0.5709721726085388475372267,0.7244177313601700474161861,0.8482065834104272162006483,0.9372733924007059043077589,0.9879925180204854284895657],
		[  0.0950125098376374401853193,0.2816035507792589132304605,0.4580167776572273863424194,0.6178762444026437484466718,0.7554044083550030338951012,0.8656312023878317438804679,0.9445750230732325760779884,0.9894009349916499325961542]
	];

	var weights = [
		[1],
		[0.8888888888888888888888889,0.5555555555555555555555556],
		[0.6521451548625461426269361,0.3478548451374538573730639],
		[0.5688888888888888888888889,0.4786286704993664680412915,0.2369268850561890875142640],
		[0.4679139345726910473898703,0.3607615730481386075698335,0.1713244923791703450402961],
		[0.4179591836734693877551020,0.3818300505051189449503698,0.2797053914892766679014678,0.1294849661688696932706114],
		[0.3626837833783619829651504,0.3137066458778872873379622,0.2223810344533744705443560,0.1012285362903762591525314],
		[0.3302393550012597631645251,0.3123470770400028400686304,0.2606106964029354623187429,0.1806481606948574040584720,0.0812743883615744119718922],
		[0.2955242247147528701738930,0.2692667193099963550912269,0.2190863625159820439955349,0.1494513491505805931457763,0.0666713443086881375935688],
		[0.2729250867779006307144835,0.2628045445102466621806889,0.2331937645919904799185237,0.1862902109277342514260976,0.1255803694649046246346943,0.0556685671161736664827537],
		[0.2491470458134027850005624,0.2334925365383548087608499,0.2031674267230659217490645,0.1600783285433462263346525,0.1069393259953184309602547,0.0471753363865118271946160],
		[0.2325515532308739101945895,0.2262831802628972384120902,0.2078160475368885023125232,0.1781459807619457382800467,0.1388735102197872384636018,0.0921214998377284479144218,0.0404840047653158795200216],
		[0.2152638534631577901958764,0.2051984637212956039659241,0.1855383974779378137417166,0.1572031671581935345696019,0.1215185706879031846894148,0.0801580871597602098056333,0.0351194603317518630318329],
		[0.2025782419255612728806202,0.1984314853271115764561183,0.1861610000155622110268006,0.1662692058169939335532009,0.1395706779261543144478048,0.1071592204671719350118695,0.0703660474881081247092674,0.0307532419961172683546284],
		[0.1894506104550684962853967,0.1826034150449235888667637,0.1691565193950025381893121,0.1495959888165767320815017,0.1246289712555338720524763,0.0951585116824927848099251,0.0622535239386478928628438,0.0271524594117540948517806]
	];

	var abs = Math.abs,
		sqrt = Math.sqrt,
		pow = Math.pow,
		TOLERANCE = 1e-6,
		EPSILON = 1e-12,
		MACHINE_EPSILON = 1.12e-16;

	return {
		TOLERANCE: TOLERANCE,
		EPSILON: EPSILON,
		MACHINE_EPSILON: MACHINE_EPSILON,
		KAPPA: 4 * (sqrt(2) - 1) / 3,

		isZero: function(val) {
			return abs(val) <= EPSILON;
		},

		integrate: function(f, a, b, n) {
			var x = abscissas[n - 2],
				w = weights[n - 2],
				A = (b - a) * 0.5,
				B = A + a,
				i = 0,
				m = (n + 1) >> 1,
				sum = n & 1 ? w[i++] * f(B) : 0;
			while (i < m) {
				var Ax = A * x[i];
				sum += w[i++] * (f(B + Ax) + f(B - Ax));
			}
			return A * sum;
		},

		findRoot: function(f, df, x, a, b, n, tolerance) {
			for (var i = 0; i < n; i++) {
				var fx = f(x),
					dx = fx / df(x),
					nx = x - dx;
				if (abs(dx) < tolerance)
					return nx;
				if (fx > 0) {
					b = x;
					x = nx <= a ? (a + b) * 0.5 : nx;
				} else {
					a = x;
					x = nx >= b ? (a + b) * 0.5 : nx;
				}
			}
			return x;
		},

		solveQuadratic: function(a, b, c, roots, min, max) {
			var count = 0,
				x1, x2 = Infinity,
				B = b,
				D;
			b /= 2;
			D = b * b - a * c;
			if (D !== 0 && abs(D) < MACHINE_EPSILON) {
<<<<<<< HEAD
				var pow = Math.pow,
					gmC = pow(abs(a*b*c), 1/3);
=======
				var gmC = pow(abs(a * b * c), 1 / 3);
>>>>>>> 7d82491c
				if (gmC < 1e-8) {
					var mult = pow(10, abs(
						Math.floor(Math.log(gmC) * Math.LOG10E)));
					if (!isFinite(mult))
						mult = 0;
					a *= mult;
					b *= mult;
					c *= mult;
					D = b * b - a * c;
				}
			}
			if (abs(a) < EPSILON) {
				if (abs(B) < EPSILON)
					return abs(c) < EPSILON ? -1 : 0;
				x1 = -c / B;
			} else {
				if (D >= -MACHINE_EPSILON) {
					D = D < 0 ? 0 : D;
					var R = sqrt(D);
					if (b >= MACHINE_EPSILON && b <= MACHINE_EPSILON) {
						x1 = abs(a) >= abs(c) ? R / a : -c / R;
						x2 = -x1;
					} else {
						var q = -(b + (b < 0 ? -1 : 1) * R);
						x1 = q / a;
						x2 = c / q;
					}
				}
			}
			if (isFinite(x1) && (min == null || x1 >= min && x1 <= max))
				roots[count++] = x1;
			if (x2 !== x1
					&& isFinite(x2) && (min == null || x2 >= min && x2 <= max))
				roots[count++] = x2;
			return count;
		},

		solveCubic: function(a, b, c, d, roots, min, max) {
			var count = 0,
				x, b1, c2;
			if (abs(a) < EPSILON) {
				a = b;
				b1 = c;
				c2 = d;
				x = Infinity;
			} else if (abs(d) < EPSILON) {
				b1 = b;
				c2 = c;
				x = 0;
			} else {
				var ec = 1 + MACHINE_EPSILON,
					x0, q, qd, t, r, s, tmp;
				x = -(b / a) / 3;
				tmp = a * x,
				b1 = tmp + b,
				c2 = b1 * x + c,
				qd = (tmp + b1) * x + c2,
				q = c2 * x + d;
				t = q /a;
				r = pow(abs(t), 1/3);
				s = t < 0 ? -1 : 1;
				t = -qd / a;
				r = t > 0 ? 1.3247179572 * Math.max(r, sqrt(t)) : r;
				x0 = x - s * r;
				if (x0 !== x) {
					do {
						x = x0;
						tmp = a * x,
						b1 = tmp + b,
						c2 = b1 * x + c,
						qd = (tmp + b1) * x + c2,
						q = c2 * x + d;
						x0 = qd === 0 ? x : x - q / qd / ec;
						if (x0 === x) {
							x = x0;
							break;
						}
					} while (s * x0 > s * x);
					if (abs(a) * x * x > abs(d / x)) {
						c2 = -d / x;
						b1 = (c2 - c) / x;
					}
				}
			}
			var count = Numerical.solveQuadratic(a, b1, c2, roots, min, max);
			if (isFinite(x) && (count === 0 || x !== roots[count - 1])
					&& (min == null || x >= min && x <= max))
				roots[count++] = x;
			return count;
		}
	};
};

var UID = {
	_id: 1,
	_pools: {},

	get: function(ctor) {
		if (ctor) {
			var name = ctor._class,
				pool = this._pools[name];
			if (!pool)
				pool = this._pools[name] = { _id: 1 };
			return pool._id++;
		} else {
			return this._id++;
		}
	}
};

var Point = Base.extend({
	_class: 'Point',
	_readIndex: true,

	initialize: function Point(arg0, arg1) {
		var type = typeof arg0;
		if (type === 'number') {
			var hasY = typeof arg1 === 'number';
			this.x = arg0;
			this.y = hasY ? arg1 : arg0;
			if (this.__read)
				this.__read = hasY ? 2 : 1;
		} else if (type === 'undefined' || arg0 === null) {
			this.x = this.y = 0;
			if (this.__read)
				this.__read = arg0 === null ? 1 : 0;
		} else {
			if (Array.isArray(arg0)) {
				this.x = arg0[0];
				this.y = arg0.length > 1 ? arg0[1] : arg0[0];
			} else if (arg0.x != null) {
				this.x = arg0.x;
				this.y = arg0.y;
			} else if (arg0.width != null) {
				this.x = arg0.width;
				this.y = arg0.height;
			} else if (arg0.angle != null) {
				this.x = arg0.length;
				this.y = 0;
				this.setAngle(arg0.angle);
			} else {
				this.x = this.y = 0;
				if (this.__read)
					this.__read = 0;
			}
			if (this.__read)
				this.__read = 1;
		}
	},

	set: function(x, y) {
		this.x = x;
		this.y = y;
		return this;
	},

	equals: function(point) {
		return this === point || point
				&& (this.x === point.x && this.y === point.y
					|| Array.isArray(point)
						&& this.x === point[0] && this.y === point[1])
				|| false;
	},

	clone: function() {
		return new Point(this.x, this.y);
	},

	toString: function() {
		var f = Formatter.instance;
		return '{ x: ' + f.number(this.x) + ', y: ' + f.number(this.y) + ' }';
	},

	_serialize: function(options) {
		var f = options.formatter;
		return [f.number(this.x), f.number(this.y)];
	},

	getLength: function() {
		return Math.sqrt(this.x * this.x + this.y * this.y);
	},

	setLength: function(length) {
		if (this.isZero()) {
			var angle = this._angle || 0;
			this.set(
				Math.cos(angle) * length,
				Math.sin(angle) * length
			);
		} else {
			var scale = length / this.getLength();
			if (Numerical.isZero(scale))
				this.getAngle();
			this.set(
				this.x * scale,
				this.y * scale
			);
		}
	},
	getAngle: function() {
		return this.getAngleInRadians.apply(this, arguments) * 180 / Math.PI;
	},

	setAngle: function(angle) {
		this.setAngleInRadians.call(this, angle * Math.PI / 180);
	},

	getAngleInDegrees: '#getAngle',
	setAngleInDegrees: '#setAngle',

	getAngleInRadians: function() {
		if (!arguments.length) {
			return this.isZero()
					? this._angle || 0
					: this._angle = Math.atan2(this.y, this.x);
		} else {
			var point = Point.read(arguments),
				div = this.getLength() * point.getLength();
			if (Numerical.isZero(div)) {
				return NaN;
			} else {
				var a = this.dot(point) / div;
				return Math.acos(a < -1 ? -1 : a > 1 ? 1 : a);
			}
		}
	},

	setAngleInRadians: function(angle) {
		this._angle = angle;
		if (!this.isZero()) {
			var length = this.getLength();
			this.set(
				Math.cos(angle) * length,
				Math.sin(angle) * length
			);
		}
	},

	getQuadrant: function() {
		return this.x >= 0 ? this.y >= 0 ? 1 : 4 : this.y >= 0 ? 2 : 3;
	}
}, {
	beans: false,

	getDirectedAngle: function() {
		var point = Point.read(arguments);
		return Math.atan2(this.cross(point), this.dot(point)) * 180 / Math.PI;
	},

	getDistance: function() {
		var point = Point.read(arguments),
			x = point.x - this.x,
			y = point.y - this.y,
			d = x * x + y * y,
			squared = Base.read(arguments);
		return squared ? d : Math.sqrt(d);
	},

	normalize: function(length) {
		if (length === undefined)
			length = 1;
		var current = this.getLength(),
			scale = current !== 0 ? length / current : 0,
			point = new Point(this.x * scale, this.y * scale);
		if (scale >= 0)
			point._angle = this._angle;
		return point;
	},

	rotate: function(angle, center) {
		if (angle === 0)
			return this.clone();
		angle = angle * Math.PI / 180;
		var point = center ? this.subtract(center) : this,
			s = Math.sin(angle),
			c = Math.cos(angle);
		point = new Point(
			point.x * c - point.y * s,
			point.x * s + point.y * c
		);
		return center ? point.add(center) : point;
	},

	transform: function(matrix) {
		return matrix ? matrix._transformPoint(this) : this;
	},

	add: function() {
		var point = Point.read(arguments);
		return new Point(this.x + point.x, this.y + point.y);
	},

	subtract: function() {
		var point = Point.read(arguments);
		return new Point(this.x - point.x, this.y - point.y);
	},

	multiply: function() {
		var point = Point.read(arguments);
		return new Point(this.x * point.x, this.y * point.y);
	},

	divide: function() {
		var point = Point.read(arguments);
		return new Point(this.x / point.x, this.y / point.y);
	},

	modulo: function() {
		var point = Point.read(arguments);
		return new Point(this.x % point.x, this.y % point.y);
	},

	negate: function() {
		return new Point(-this.x, -this.y);
	},

	isInside: function() {
		return Rectangle.read(arguments).contains(this);
	},

	isClose: function(point, tolerance) {
		return this.getDistance(point) < tolerance;
	},

	isCollinear: function(point) {
		return Math.abs(this.cross(point)) < 0.000001;
	},

	isColinear: '#isCollinear',

	isOrthogonal: function(point) {
		return Math.abs(this.dot(point)) < 0.000001;
	},

	isZero: function() {
		return Numerical.isZero(this.x) && Numerical.isZero(this.y);
	},

	isNaN: function() {
		return isNaN(this.x) || isNaN(this.y);
	},

	dot: function() {
		var point = Point.read(arguments);
		return this.x * point.x + this.y * point.y;
	},

	cross: function() {
		var point = Point.read(arguments);
		return this.x * point.y - this.y * point.x;
	},

	project: function() {
		var point = Point.read(arguments);
		if (point.isZero()) {
			return new Point(0, 0);
		} else {
			var scale = this.dot(point) / point.dot(point);
			return new Point(
				point.x * scale,
				point.y * scale
			);
		}
	},

	statics: {
		min: function() {
			var point1 = Point.read(arguments),
				point2 = Point.read(arguments);
			return new Point(
				Math.min(point1.x, point2.x),
				Math.min(point1.y, point2.y)
			);
		},

		max: function() {
			var point1 = Point.read(arguments),
				point2 = Point.read(arguments);
			return new Point(
				Math.max(point1.x, point2.x),
				Math.max(point1.y, point2.y)
			);
		},

		random: function() {
			return new Point(Math.random(), Math.random());
		}
	}
}, Base.each(['round', 'ceil', 'floor', 'abs'], function(name) {
	var op = Math[name];
	this[name] = function() {
		return new Point(op(this.x), op(this.y));
	};
}, {}));

var LinkedPoint = Point.extend({
	initialize: function Point(x, y, owner, setter) {
		this._x = x;
		this._y = y;
		this._owner = owner;
		this._setter = setter;
	},

	set: function(x, y, _dontNotify) {
		this._x = x;
		this._y = y;
		if (!_dontNotify)
			this._owner[this._setter](this);
		return this;
	},

	getX: function() {
		return this._x;
	},

	setX: function(x) {
		this._x = x;
		this._owner[this._setter](this);
	},

	getY: function() {
		return this._y;
	},

	setY: function(y) {
		this._y = y;
		this._owner[this._setter](this);
	}
});

var Size = Base.extend({
	_class: 'Size',
	_readIndex: true,

	initialize: function Size(arg0, arg1) {
		var type = typeof arg0;
		if (type === 'number') {
			var hasHeight = typeof arg1 === 'number';
			this.width = arg0;
			this.height = hasHeight ? arg1 : arg0;
			if (this.__read)
				this.__read = hasHeight ? 2 : 1;
		} else if (type === 'undefined' || arg0 === null) {
			this.width = this.height = 0;
			if (this.__read)
				this.__read = arg0 === null ? 1 : 0;
		} else {
			if (Array.isArray(arg0)) {
				this.width = arg0[0];
				this.height = arg0.length > 1 ? arg0[1] : arg0[0];
			} else if (arg0.width != null) {
				this.width = arg0.width;
				this.height = arg0.height;
			} else if (arg0.x != null) {
				this.width = arg0.x;
				this.height = arg0.y;
			} else {
				this.width = this.height = 0;
				if (this.__read)
					this.__read = 0;
			}
			if (this.__read)
				this.__read = 1;
		}
	},

	set: function(width, height) {
		this.width = width;
		this.height = height;
		return this;
	},

	equals: function(size) {
		return size === this || size && (this.width === size.width
				&& this.height === size.height
				|| Array.isArray(size) && this.width === size[0]
					&& this.height === size[1]) || false;
	},

	clone: function() {
		return new Size(this.width, this.height);
	},

	toString: function() {
		var f = Formatter.instance;
		return '{ width: ' + f.number(this.width)
				+ ', height: ' + f.number(this.height) + ' }';
	},

	_serialize: function(options) {
		var f = options.formatter;
		return [f.number(this.width),
				f.number(this.height)];
	},

	add: function() {
		var size = Size.read(arguments);
		return new Size(this.width + size.width, this.height + size.height);
	},

	subtract: function() {
		var size = Size.read(arguments);
		return new Size(this.width - size.width, this.height - size.height);
	},

	multiply: function() {
		var size = Size.read(arguments);
		return new Size(this.width * size.width, this.height * size.height);
	},

	divide: function() {
		var size = Size.read(arguments);
		return new Size(this.width / size.width, this.height / size.height);
	},

	modulo: function() {
		var size = Size.read(arguments);
		return new Size(this.width % size.width, this.height % size.height);
	},

	negate: function() {
		return new Size(-this.width, -this.height);
	},

	isZero: function() {
		return Numerical.isZero(this.width) && Numerical.isZero(this.height);
	},

	isNaN: function() {
		return isNaN(this.width) || isNaN(this.height);
	},

	statics: {
		min: function(size1, size2) {
			return new Size(
				Math.min(size1.width, size2.width),
				Math.min(size1.height, size2.height));
		},

		max: function(size1, size2) {
			return new Size(
				Math.max(size1.width, size2.width),
				Math.max(size1.height, size2.height));
		},

		random: function() {
			return new Size(Math.random(), Math.random());
		}
	}
}, Base.each(['round', 'ceil', 'floor', 'abs'], function(name) {
	var op = Math[name];
	this[name] = function() {
		return new Size(op(this.width), op(this.height));
	};
}, {}));

var LinkedSize = Size.extend({
	initialize: function Size(width, height, owner, setter) {
		this._width = width;
		this._height = height;
		this._owner = owner;
		this._setter = setter;
	},

	set: function(width, height, _dontNotify) {
		this._width = width;
		this._height = height;
		if (!_dontNotify)
			this._owner[this._setter](this);
		return this;
	},

	getWidth: function() {
		return this._width;
	},

	setWidth: function(width) {
		this._width = width;
		this._owner[this._setter](this);
	},

	getHeight: function() {
		return this._height;
	},

	setHeight: function(height) {
		this._height = height;
		this._owner[this._setter](this);
	}
});

var Rectangle = Base.extend({
	_class: 'Rectangle',
	_readIndex: true,
	beans: true,

	initialize: function Rectangle(arg0, arg1, arg2, arg3) {
		var type = typeof arg0,
			read = 0;
		if (type === 'number') {
			this.x = arg0;
			this.y = arg1;
			this.width = arg2;
			this.height = arg3;
			read = 4;
		} else if (type === 'undefined' || arg0 === null) {
			this.x = this.y = this.width = this.height = 0;
			read = arg0 === null ? 1 : 0;
		} else if (arguments.length === 1) {
			if (Array.isArray(arg0)) {
				this.x = arg0[0];
				this.y = arg0[1];
				this.width = arg0[2];
				this.height = arg0[3];
				read = 1;
			} else if (arg0.x !== undefined || arg0.width !== undefined) {
				this.x = arg0.x || 0;
				this.y = arg0.y || 0;
				this.width = arg0.width || 0;
				this.height = arg0.height || 0;
				read = 1;
			} else if (arg0.from === undefined && arg0.to === undefined) {
				this.x = this.y = this.width = this.height = 0;
				this._set(arg0);
				read = 1;
			}
		}
		if (!read) {
			var point = Point.readNamed(arguments, 'from'),
				next = Base.peek(arguments);
			this.x = point.x;
			this.y = point.y;
			if (next && next.x !== undefined || Base.hasNamed(arguments, 'to')) {
				var to = Point.readNamed(arguments, 'to');
				this.width = to.x - point.x;
				this.height = to.y - point.y;
				if (this.width < 0) {
					this.x = to.x;
					this.width = -this.width;
				}
				if (this.height < 0) {
					this.y = to.y;
					this.height = -this.height;
				}
			} else {
				var size = Size.read(arguments);
				this.width = size.width;
				this.height = size.height;
			}
			read = arguments.__index;
		}
		if (this.__read)
			this.__read = read;
	},

	set: function(x, y, width, height) {
		this.x = x;
		this.y = y;
		this.width = width;
		this.height = height;
		return this;
	},

	clone: function() {
		return new Rectangle(this.x, this.y, this.width, this.height);
	},

	equals: function(rect) {
		var rt = Base.isPlainValue(rect)
				? Rectangle.read(arguments)
				: rect;
		return rt === this
				|| rt && this.x === rt.x && this.y === rt.y
					&& this.width === rt.width && this.height === rt.height
				|| false;
	},

	toString: function() {
		var f = Formatter.instance;
		return '{ x: ' + f.number(this.x)
				+ ', y: ' + f.number(this.y)
				+ ', width: ' + f.number(this.width)
				+ ', height: ' + f.number(this.height)
				+ ' }';
	},

	_serialize: function(options) {
		var f = options.formatter;
		return [f.number(this.x),
				f.number(this.y),
				f.number(this.width),
				f.number(this.height)];
	},

	getPoint: function(_dontLink) {
		var ctor = _dontLink ? Point : LinkedPoint;
		return new ctor(this.x, this.y, this, 'setPoint');
	},

	setPoint: function() {
		var point = Point.read(arguments);
		this.x = point.x;
		this.y = point.y;
	},

	getSize: function(_dontLink) {
		var ctor = _dontLink ? Size : LinkedSize;
		return new ctor(this.width, this.height, this, 'setSize');
	},

	setSize: function() {
		var size = Size.read(arguments);
		if (this._fixX)
			this.x += (this.width - size.width) * this._fixX;
		if (this._fixY)
			this.y += (this.height - size.height) * this._fixY;
		this.width = size.width;
		this.height = size.height;
		this._fixW = 1;
		this._fixH = 1;
	},

	getLeft: function() {
		return this.x;
	},

	setLeft: function(left) {
		if (!this._fixW)
			this.width -= left - this.x;
		this.x = left;
		this._fixX = 0;
	},

	getTop: function() {
		return this.y;
	},

	setTop: function(top) {
		if (!this._fixH)
			this.height -= top - this.y;
		this.y = top;
		this._fixY = 0;
	},

	getRight: function() {
		return this.x + this.width;
	},

	setRight: function(right) {
		if (this._fixX !== undefined && this._fixX !== 1)
			this._fixW = 0;
		if (this._fixW)
			this.x = right - this.width;
		else
			this.width = right - this.x;
		this._fixX = 1;
	},

	getBottom: function() {
		return this.y + this.height;
	},

	setBottom: function(bottom) {
		if (this._fixY !== undefined && this._fixY !== 1)
			this._fixH = 0;
		if (this._fixH)
			this.y = bottom - this.height;
		else
			this.height = bottom - this.y;
		this._fixY = 1;
	},

	getCenterX: function() {
		return this.x + this.width * 0.5;
	},

	setCenterX: function(x) {
		this.x = x - this.width * 0.5;
		this._fixX = 0.5;
	},

	getCenterY: function() {
		return this.y + this.height * 0.5;
	},

	setCenterY: function(y) {
		this.y = y - this.height * 0.5;
		this._fixY = 0.5;
	},

	getCenter: function(_dontLink) {
		var ctor = _dontLink ? Point : LinkedPoint;
		return new ctor(this.getCenterX(), this.getCenterY(), this, 'setCenter');
	},

	setCenter: function() {
		var point = Point.read(arguments);
		this.setCenterX(point.x);
		this.setCenterY(point.y);
		return this;
	},

	getArea: function() {
		return this.width * this.height;
	},

	isEmpty: function() {
		return this.width === 0 || this.height === 0;
	},

	contains: function(arg) {
		return arg && arg.width !== undefined
				|| (Array.isArray(arg) ? arg : arguments).length == 4
				? this._containsRectangle(Rectangle.read(arguments))
				: this._containsPoint(Point.read(arguments));
	},

	_containsPoint: function(point) {
		var x = point.x,
			y = point.y;
		return x >= this.x && y >= this.y
				&& x <= this.x + this.width
				&& y <= this.y + this.height;
	},

	_containsRectangle: function(rect) {
		var x = rect.x,
			y = rect.y;
		return x >= this.x && y >= this.y
				&& x + rect.width <= this.x + this.width
				&& y + rect.height <= this.y + this.height;
	},

	intersects: function() {
		var rect = Rectangle.read(arguments);
		return rect.x + rect.width > this.x
				&& rect.y + rect.height > this.y
				&& rect.x < this.x + this.width
				&& rect.y < this.y + this.height;
	},

	touches: function() {
		var rect = Rectangle.read(arguments);
		return rect.x + rect.width >= this.x
				&& rect.y + rect.height >= this.y
				&& rect.x <= this.x + this.width
				&& rect.y <= this.y + this.height;
	},

	intersect: function() {
		var rect = Rectangle.read(arguments),
			x1 = Math.max(this.x, rect.x),
			y1 = Math.max(this.y, rect.y),
			x2 = Math.min(this.x + this.width, rect.x + rect.width),
			y2 = Math.min(this.y + this.height, rect.y + rect.height);
		return new Rectangle(x1, y1, x2 - x1, y2 - y1);
	},

	unite: function() {
		var rect = Rectangle.read(arguments),
			x1 = Math.min(this.x, rect.x),
			y1 = Math.min(this.y, rect.y),
			x2 = Math.max(this.x + this.width, rect.x + rect.width),
			y2 = Math.max(this.y + this.height, rect.y + rect.height);
		return new Rectangle(x1, y1, x2 - x1, y2 - y1);
	},

	include: function() {
		var point = Point.read(arguments);
		var x1 = Math.min(this.x, point.x),
			y1 = Math.min(this.y, point.y),
			x2 = Math.max(this.x + this.width, point.x),
			y2 = Math.max(this.y + this.height, point.y);
		return new Rectangle(x1, y1, x2 - x1, y2 - y1);
	},

	expand: function() {
		var amount = Size.read(arguments),
			hor = amount.width,
			ver = amount.height;
		return new Rectangle(this.x - hor / 2, this.y - ver / 2,
				this.width + hor, this.height + ver);
	},

	scale: function(hor, ver) {
		return this.expand(this.width * hor - this.width,
				this.height * (ver === undefined ? hor : ver) - this.height);
	}
}, Base.each([
		['Top', 'Left'], ['Top', 'Right'],
		['Bottom', 'Left'], ['Bottom', 'Right'],
		['Left', 'Center'], ['Top', 'Center'],
		['Right', 'Center'], ['Bottom', 'Center']
	],
	function(parts, index) {
		var part = parts.join('');
		var xFirst = /^[RL]/.test(part);
		if (index >= 4)
			parts[1] += xFirst ? 'Y' : 'X';
		var x = parts[xFirst ? 0 : 1],
			y = parts[xFirst ? 1 : 0],
			getX = 'get' + x,
			getY = 'get' + y,
			setX = 'set' + x,
			setY = 'set' + y,
			get = 'get' + part,
			set = 'set' + part;
		this[get] = function(_dontLink) {
			var ctor = _dontLink ? Point : LinkedPoint;
			return new ctor(this[getX](), this[getY](), this, set);
		};
		this[set] = function() {
			var point = Point.read(arguments);
			this[setX](point.x);
			this[setY](point.y);
		};
	}, {
		beans: true
	}
));

var LinkedRectangle = Rectangle.extend({
	initialize: function Rectangle(x, y, width, height, owner, setter) {
		this.set(x, y, width, height, true);
		this._owner = owner;
		this._setter = setter;
	},

	set: function(x, y, width, height, _dontNotify) {
		this._x = x;
		this._y = y;
		this._width = width;
		this._height = height;
		if (!_dontNotify)
			this._owner[this._setter](this);
		return this;
	}
}, new function() {
	var proto = Rectangle.prototype;

	return Base.each(['x', 'y', 'width', 'height'], function(key) {
		var part = Base.capitalize(key);
		var internal = '_' + key;
		this['get' + part] = function() {
			return this[internal];
		};

		this['set' + part] = function(value) {
			this[internal] = value;
			if (!this._dontNotify)
				this._owner[this._setter](this);
		};
	}, Base.each(['Point', 'Size', 'Center',
			'Left', 'Top', 'Right', 'Bottom', 'CenterX', 'CenterY',
			'TopLeft', 'TopRight', 'BottomLeft', 'BottomRight',
			'LeftCenter', 'TopCenter', 'RightCenter', 'BottomCenter'],
		function(key) {
			var name = 'set' + key;
			this[name] = function() {
				this._dontNotify = true;
				proto[name].apply(this, arguments);
				this._dontNotify = false;
				this._owner[this._setter](this);
			};
		}, {
			isSelected: function() {
				return this._owner._boundsSelected;
			},

			setSelected: function(selected) {
				var owner = this._owner;
				if (owner.setSelected) {
					owner._boundsSelected = selected;
					owner.setSelected(selected || owner._selectedSegmentState > 0);
				}
			}
		})
	);
});

var Matrix = Base.extend({
	_class: 'Matrix',

	initialize: function Matrix(arg) {
		var count = arguments.length,
			ok = true;
		if (count === 6) {
			this.set.apply(this, arguments);
		} else if (count === 1) {
			if (arg instanceof Matrix) {
				this.set(arg._a, arg._c, arg._b, arg._d, arg._tx, arg._ty);
			} else if (Array.isArray(arg)) {
				this.set.apply(this, arg);
			} else {
				ok = false;
			}
		} else if (count === 0) {
			this.reset();
		} else {
			ok = false;
		}
		if (!ok)
			throw new Error('Unsupported matrix parameters');
	},

	set: function(a, c, b, d, tx, ty, _dontNotify) {
		this._a = a;
		this._c = c;
		this._b = b;
		this._d = d;
		this._tx = tx;
		this._ty = ty;
		if (!_dontNotify)
			this._changed();
		return this;
	},

	_serialize: function(options) {
		return Base.serialize(this.getValues(), options);
	},

	_changed: function() {
		var owner = this._owner;
		if (owner) {
			if (owner._applyMatrix) {
				owner.transform(null, true);
			} else {
				owner._changed(9);
			}
		}
	},

	clone: function() {
		return new Matrix(this._a, this._c, this._b, this._d,
				this._tx, this._ty);
	},

	equals: function(mx) {
		return mx === this || mx && this._a === mx._a && this._b === mx._b
				&& this._c === mx._c && this._d === mx._d
				&& this._tx === mx._tx && this._ty === mx._ty
				|| false;
	},

	toString: function() {
		var f = Formatter.instance;
		return '[[' + [f.number(this._a), f.number(this._b),
					f.number(this._tx)].join(', ') + '], ['
				+ [f.number(this._c), f.number(this._d),
					f.number(this._ty)].join(', ') + ']]';
	},

	reset: function(_dontNotify) {
		this._a = this._d = 1;
		this._c = this._b = this._tx = this._ty = 0;
		if (!_dontNotify)
			this._changed();
		return this;
	},

	apply: function(recursively, _setApplyMatrix) {
		var owner = this._owner;
		if (owner) {
			owner.transform(null, true, Base.pick(recursively, true),
					_setApplyMatrix);
			return this.isIdentity();
		}
		return false;
	},

	translate: function() {
		var point = Point.read(arguments),
			x = point.x,
			y = point.y;
		this._tx += x * this._a + y * this._b;
		this._ty += x * this._c + y * this._d;
		this._changed();
		return this;
	},

	scale: function() {
		var scale = Point.read(arguments),
			center = Point.read(arguments, 0, { readNull: true });
		if (center)
			this.translate(center);
		this._a *= scale.x;
		this._c *= scale.x;
		this._b *= scale.y;
		this._d *= scale.y;
		if (center)
			this.translate(center.negate());
		this._changed();
		return this;
	},

	rotate: function(angle ) {
		angle *= Math.PI / 180;
		var center = Point.read(arguments, 1),
			x = center.x,
			y = center.y,
			cos = Math.cos(angle),
			sin = Math.sin(angle),
			tx = x - x * cos + y * sin,
			ty = y - x * sin - y * cos,
			a = this._a,
			b = this._b,
			c = this._c,
			d = this._d;
		this._a = cos * a + sin * b;
		this._b = -sin * a + cos * b;
		this._c = cos * c + sin * d;
		this._d = -sin * c + cos * d;
		this._tx += tx * a + ty * b;
		this._ty += tx * c + ty * d;
		this._changed();
		return this;
	},

	shear: function() {
		var shear = Point.read(arguments),
			center = Point.read(arguments, 0, { readNull: true });
		if (center)
			this.translate(center);
		var a = this._a,
			c = this._c;
		this._a += shear.y * this._b;
		this._c += shear.y * this._d;
		this._b += shear.x * a;
		this._d += shear.x * c;
		if (center)
			this.translate(center.negate());
		this._changed();
		return this;
	},

	skew: function() {
		var skew = Point.read(arguments),
			center = Point.read(arguments, 0, { readNull: true }),
			toRadians = Math.PI / 180,
			shear = new Point(Math.tan(skew.x * toRadians),
				Math.tan(skew.y * toRadians));
		return this.shear(shear, center);
	},

	concatenate: function(mx) {
		var a1 = this._a,
			b1 = this._b,
			c1 = this._c,
			d1 = this._d,
			a2 = mx._a,
			b2 = mx._b,
			c2 = mx._c,
			d2 = mx._d,
			tx2 = mx._tx,
			ty2 = mx._ty;
		this._a = a2 * a1 + c2 * b1;
		this._b = b2 * a1 + d2 * b1;
		this._c = a2 * c1 + c2 * d1;
		this._d = b2 * c1 + d2 * d1;
		this._tx += tx2 * a1 + ty2 * b1;
		this._ty += tx2 * c1 + ty2 * d1;
		this._changed();
		return this;
	},

	preConcatenate: function(mx) {
		var a1 = this._a,
			b1 = this._b,
			c1 = this._c,
			d1 = this._d,
			tx1 = this._tx,
			ty1 = this._ty,
			a2 = mx._a,
			b2 = mx._b,
			c2 = mx._c,
			d2 = mx._d,
			tx2 = mx._tx,
			ty2 = mx._ty;
		this._a = a2 * a1 + b2 * c1;
		this._b = a2 * b1 + b2 * d1;
		this._c = c2 * a1 + d2 * c1;
		this._d = c2 * b1 + d2 * d1;
		this._tx = a2 * tx1 + b2 * ty1 + tx2;
		this._ty = c2 * tx1 + d2 * ty1 + ty2;
		this._changed();
		return this;
	},

	chain: function(mx) {
		var a1 = this._a,
			b1 = this._b,
			c1 = this._c,
			d1 = this._d,
			tx1 = this._tx,
			ty1 = this._ty,
			a2 = mx._a,
			b2 = mx._b,
			c2 = mx._c,
			d2 = mx._d,
			tx2 = mx._tx,
			ty2 = mx._ty;
		return new Matrix(
				a2 * a1 + c2 * b1,
				a2 * c1 + c2 * d1,
				b2 * a1 + d2 * b1,
				b2 * c1 + d2 * d1,
				tx1 + tx2 * a1 + ty2 * b1,
				ty1 + tx2 * c1 + ty2 * d1);
	},

	isIdentity: function() {
		return this._a === 1 && this._c === 0 && this._b === 0 && this._d === 1
				&& this._tx === 0 && this._ty === 0;
	},

	orNullIfIdentity: function() {
		return this.isIdentity() ? null : this;
	},

	isInvertible: function() {
		return !!this._getDeterminant();
	},

	isSingular: function() {
		return !this._getDeterminant();
	},

	transform: function( src, dst, count) {
		return arguments.length < 3
			? this._transformPoint(Point.read(arguments))
			: this._transformCoordinates(src, dst, count);
	},

	_transformPoint: function(point, dest, _dontNotify) {
		var x = point.x,
			y = point.y;
		if (!dest)
			dest = new Point();
		return dest.set(
			x * this._a + y * this._b + this._tx,
			x * this._c + y * this._d + this._ty,
			_dontNotify
		);
	},

	_transformCoordinates: function(src, dst, count) {
		var i = 0,
			j = 0,
			max = 2 * count;
		while (i < max) {
			var x = src[i++],
				y = src[i++];
			dst[j++] = x * this._a + y * this._b + this._tx;
			dst[j++] = x * this._c + y * this._d + this._ty;
		}
		return dst;
	},

	_transformCorners: function(rect) {
		var x1 = rect.x,
			y1 = rect.y,
			x2 = x1 + rect.width,
			y2 = y1 + rect.height,
			coords = [ x1, y1, x2, y1, x2, y2, x1, y2 ];
		return this._transformCoordinates(coords, coords, 4);
	},

	_transformBounds: function(bounds, dest, _dontNotify) {
		var coords = this._transformCorners(bounds),
			min = coords.slice(0, 2),
			max = coords.slice();
		for (var i = 2; i < 8; i++) {
			var val = coords[i],
				j = i & 1;
			if (val < min[j])
				min[j] = val;
			else if (val > max[j])
				max[j] = val;
		}
		if (!dest)
			dest = new Rectangle();
		return dest.set(min[0], min[1], max[0] - min[0], max[1] - min[1],
				_dontNotify);
	},

	inverseTransform: function() {
		return this._inverseTransform(Point.read(arguments));
	},

	_getDeterminant: function() {
		var det = this._a * this._d - this._b * this._c;
		return isFinite(det) && !Numerical.isZero(det)
				&& isFinite(this._tx) && isFinite(this._ty)
				? det : null;
	},

	_inverseTransform: function(point, dest, _dontNotify) {
		var det = this._getDeterminant();
		if (!det)
			return null;
		var x = point.x - this._tx,
			y = point.y - this._ty;
		if (!dest)
			dest = new Point();
		return dest.set(
			(x * this._d - y * this._b) / det,
			(y * this._a - x * this._c) / det,
			_dontNotify
		);
	},

	decompose: function() {
		var a = this._a, b = this._b, c = this._c, d = this._d;
		if (Numerical.isZero(a * d - b * c))
			return null;

		var scaleX = Math.sqrt(a * a + b * b);
		a /= scaleX;
		b /= scaleX;

		var shear = a * c + b * d;
		c -= a * shear;
		d -= b * shear;

		var scaleY = Math.sqrt(c * c + d * d);
		c /= scaleY;
		d /= scaleY;
		shear /= scaleY;

		if (a * d < b * c) {
			a = -a;
			b = -b;
			shear = -shear;
			scaleX = -scaleX;
		}

		return {
			scaling: new Point(scaleX, scaleY),
			rotation: -Math.atan2(b, a) * 180 / Math.PI,
			shearing: shear
		};
	},

	getValues: function() {
		return [ this._a, this._c, this._b, this._d, this._tx, this._ty ];
	},

	getTranslation: function() {
		return new Point(this._tx, this._ty);
	},

	getScaling: function() {
		return (this.decompose() || {}).scaling;
	},

	getRotation: function() {
		return (this.decompose() || {}).rotation;
	},

	inverted: function() {
		var det = this._getDeterminant();
		return det && new Matrix(
				this._d / det,
				-this._c / det,
				-this._b / det,
				this._a / det,
				(this._b * this._ty - this._d * this._tx) / det,
				(this._c * this._tx - this._a * this._ty) / det);
	},

	shiftless: function() {
		return new Matrix(this._a, this._c, this._b, this._d, 0, 0);
	},

	applyToContext: function(ctx) {
		ctx.transform(this._a, this._c, this._b, this._d, this._tx, this._ty);
	}
}, Base.each(['a', 'c', 'b', 'd', 'tx', 'ty'], function(name) {
	var part = Base.capitalize(name),
		prop = '_' + name;
	this['get' + part] = function() {
		return this[prop];
	};
	this['set' + part] = function(value) {
		this[prop] = value;
		this._changed();
	};
}, {}));

var Line = Base.extend({
	_class: 'Line',

	initialize: function Line(arg0, arg1, arg2, arg3, arg4) {
		var asVector = false;
		if (arguments.length >= 4) {
			this._px = arg0;
			this._py = arg1;
			this._vx = arg2;
			this._vy = arg3;
			asVector = arg4;
		} else {
			this._px = arg0.x;
			this._py = arg0.y;
			this._vx = arg1.x;
			this._vy = arg1.y;
			asVector = arg2;
		}
		if (!asVector) {
			this._vx -= this._px;
			this._vy -= this._py;
		}
	},

	getPoint: function() {
		return new Point(this._px, this._py);
	},

	getVector: function() {
		return new Point(this._vx, this._vy);
	},

	getLength: function() {
		return this.getVector().getLength();
	},

	intersect: function(line, isInfinite) {
		return Line.intersect(
				this._px, this._py, this._vx, this._vy,
				line._px, line._py, line._vx, line._vy,
				true, isInfinite);
	},

	getSide: function(point) {
		return Line.getSide(
				this._px, this._py, this._vx, this._vy,
				point.x, point.y, true);
	},

	getDistance: function(point) {
		return Math.abs(Line.getSignedDistance(
				this._px, this._py, this._vx, this._vy,
				point.x, point.y, true));
	},

	statics: {
		intersect: function(apx, apy, avx, avy, bpx, bpy, bvx, bvy, asVector,
				isInfinite) {
			if (!asVector) {
				avx -= apx;
				avy -= apy;
				bvx -= bpx;
				bvy -= bpy;
			}
			var cross = avx * bvy - avy * bvx;
			if (!Numerical.isZero(cross)) {
				var dx = apx - bpx,
					dy = apy - bpy,
					ta = (bvx * dy - bvy * dx) / cross,
					tb = (avx * dy - avy * dx) / cross;
				if (isInfinite || 0 <= ta && ta <= 1 && 0 <= tb && tb <= 1)
					return new Point(
								apx + ta * avx,
								apy + ta * avy);
			}
		},

		getSide: function(px, py, vx, vy, x, y, asVector) {
			if (!asVector) {
				vx -= px;
				vy -= py;
			}
			var v2x = x - px,
				v2y = y - py,
				ccw = v2x * vy - v2y * vx;
			if (ccw === 0) {
				ccw = v2x * vx + v2y * vy;
				if (ccw > 0) {
					v2x -= vx;
					v2y -= vy;
					ccw = v2x * vx + v2y * vy;
					if (ccw < 0)
						ccw = 0;
				}
			}
			return ccw < 0 ? -1 : ccw > 0 ? 1 : 0;
		},

		getSignedDistance: function(px, py, vx, vy, x, y, asVector) {
			if (!asVector) {
				vx -= px;
				vy -= py;
			}
			return Numerical.isZero(vx)
					? vy >= 0 ? px - x : x - px
					: Numerical.isZero(vy)
						? vx >= 0 ? y - py : py - y
						: (vx * (y - py) - vy * (x - px)) / Math.sqrt(vx * vx + vy * vy);
		}
	}
});

var Project = PaperScopeItem.extend({
	_class: 'Project',
	_list: 'projects',
	_reference: 'project',

	initialize: function Project(element) {
		PaperScopeItem.call(this, true);
		this.layers = [];
		this._activeLayer = null;
		this.symbols = [];
		this._currentStyle = new Style(null, null, this);
		this._view = View.create(this,
				element || CanvasProvider.getCanvas(1, 1));
		this._selectedItems = {};
		this._selectedItemCount = 0;
		this._updateVersion = 0;
	},

	_serialize: function(options, dictionary) {
		return Base.serialize(this.layers, options, true, dictionary);
	},

	clear: function() {
		for (var i = this.layers.length - 1; i >= 0; i--)
			this.layers[i].remove();
		this.symbols = [];
	},

	isEmpty: function() {
		return this.layers.length === 0;
	},

	remove: function remove() {
		if (!remove.base.call(this))
			return false;
		if (this._view)
			this._view.remove();
		return true;
	},

	getView: function() {
		return this._view;
	},

	getCurrentStyle: function() {
		return this._currentStyle;
	},

	setCurrentStyle: function(style) {
		this._currentStyle.initialize(style);
	},

	getIndex: function() {
		return this._index;
	},

	getOptions: function() {
		return this._scope.settings;
	},

	getActiveLayer: function() {
		return this._activeLayer || new Layer({ project: this });
	},

	getSelectedItems: function() {
		var items = [];
		for (var id in this._selectedItems) {
			var item = this._selectedItems[id];
			if (item.isInserted())
				items.push(item);
		}
		return items;
	},

	insertChild: function(index, item, _preserve) {
		if (item instanceof Layer) {
			item._remove(false, true);
			Base.splice(this.layers, [item], index, 0);
			item._setProject(this, true);
			if (this._changes)
				item._changed(5);
			if (!this._activeLayer)
				this._activeLayer = item;
		} else if (item instanceof Item) {
			(this._activeLayer
				|| this.insertChild(index, new Layer(Item.NO_INSERT)))
					.insertChild(index, item, _preserve);
		} else {
			item = null;
		}
		return item;
	},

	addChild: function(item, _preserve) {
		return this.insertChild(undefined, item, _preserve);
	},

	_updateSelection: function(item) {
		var id = item._id,
			selectedItems = this._selectedItems;
		if (item._selected) {
			if (selectedItems[id] !== item) {
				this._selectedItemCount++;
				selectedItems[id] = item;
			}
		} else if (selectedItems[id] === item) {
			this._selectedItemCount--;
			delete selectedItems[id];
		}
	},

	selectAll: function() {
		var layers = this.layers;
		for (var i = 0, l = layers.length; i < l; i++)
			layers[i].setFullySelected(true);
	},

	deselectAll: function() {
		var selectedItems = this._selectedItems;
		for (var i in selectedItems)
			selectedItems[i].setFullySelected(false);
	},

	hitTest: function() {
		var point = Point.read(arguments),
			options = HitResult.getOptions(Base.read(arguments));
		for (var i = this.layers.length - 1; i >= 0; i--) {
			var res = this.layers[i]._hitTest(point, options);
			if (res) return res;
		}
		return null;
	},

	getItems: function(match) {
		return Item._getItems(this.layers, match);
	},

	getItem: function(match) {
		return Item._getItems(this.layers, match, null, null, true)[0] || null;
	},

	importJSON: function(json) {
		this.activate();
		var layer = this._activeLayer;
		return Base.importJSON(json, layer && layer.isEmpty() && layer);
	},

	draw: function(ctx, matrix, pixelRatio) {
		this._updateVersion++;
		ctx.save();
		matrix.applyToContext(ctx);
		var param = new Base({
			offset: new Point(0, 0),
			pixelRatio: pixelRatio,
			viewMatrix: matrix.isIdentity() ? null : matrix,
			matrices: [new Matrix()],
			updateMatrix: true
		});
		for (var i = 0, layers = this.layers, l = layers.length; i < l; i++)
			layers[i].draw(ctx, param);
		ctx.restore();

		if (this._selectedItemCount > 0) {
			ctx.save();
			ctx.strokeWidth = 1;
			var items = this._selectedItems,
				size = this._scope.settings.handleSize,
				version = this._updateVersion;
			for (var id in items)
				items[id]._drawSelection(ctx, matrix, size, items, version);
			ctx.restore();
		}
	}
});

var Symbol = Base.extend({
	_class: 'Symbol',

	initialize: function Symbol(item, dontCenter) {
		this._id = UID.get();
		this.project = paper.project;
		this.project.symbols.push(this);
		if (item)
			this.setDefinition(item, dontCenter);
	},

	_serialize: function(options, dictionary) {
		return dictionary.add(this, function() {
			return Base.serialize([this._class, this._definition],
					options, false, dictionary);
		});
	},

	_changed: function(flags) {
		if (flags & 8) {
			Item._clearBoundsCache(this);
		}
		if (flags & 1) {
			this.project._needsUpdate = true;
		}
	},

	getDefinition: function() {
		return this._definition;
	},

	setDefinition: function(item, _dontCenter) {
		if (item._parentSymbol)
			item = item.clone();
		if (this._definition)
			this._definition._parentSymbol = null;
		this._definition = item;
		item.remove();
		item.setSelected(false);
		if (!_dontCenter)
			item.setPosition(new Point());
		item._parentSymbol = this;
		this._changed(9);
	},

	place: function(position) {
		return new PlacedSymbol(this, position);
	},

	clone: function() {
		return new Symbol(this._definition.clone(false));
	},

	equals: function(symbol) {
		return symbol === this
				|| symbol && this.definition.equals(symbol.definition)
				|| false;
	}
});

var Item = Base.extend(Emitter, {
	statics: {
		extend: function extend(src) {
			if (src._serializeFields)
				src._serializeFields = new Base(
						this.prototype._serializeFields, src._serializeFields);
			return extend.base.apply(this, arguments);
		},

		NO_INSERT: { insert: false }
	},

	_class: 'Item',
	_applyMatrix: true,
	_canApplyMatrix: true,
	_boundsSelected: false,
	_selectChildren: false,
	_serializeFields: {
		name: null,
		applyMatrix: null,
		matrix: new Matrix(),
		pivot: null,
		locked: false,
		visible: true,
		blendMode: 'normal',
		opacity: 1,
		guide: false,
		selected: false,
		clipMask: false,
		data: {}
	},

	initialize: function Item() {
	},

	_initialize: function(props, point) {
		var hasProps = props && Base.isPlainObject(props),
			internal = hasProps && props.internal === true,
			matrix = this._matrix = new Matrix(),
			project = hasProps && props.project || paper.project;
		if (!internal)
			this._id = UID.get();
		this._applyMatrix = this._canApplyMatrix && paper.settings.applyMatrix;
		if (point)
			matrix.translate(point);
		matrix._owner = this;
		this._style = new Style(project._currentStyle, this, project);
		if (!this._project) {
			if (internal || hasProps && props.insert === false) {
				this._setProject(project);
			} else if (hasProps && props.parent) {
				this.setParent(props.parent);
			} else {
				(project._activeLayer || new Layer()).addChild(this);
			}
		}
		if (hasProps && props !== Item.NO_INSERT)
			this._set(props, { insert: true, project: true, parent: true },
					true);
		return hasProps;
	},

	_events: new function() {

		var mouseFlags = {
			mousedown: {
				mousedown: 1,
				mousedrag: 1,
				click: 1,
				doubleclick: 1
			},
			mouseup: {
				mouseup: 1,
				mousedrag: 1,
				click: 1,
				doubleclick: 1
			},
			mousemove: {
				mousedrag: 1,
				mousemove: 1,
				mouseenter: 1,
				mouseleave: 1
			}
		};

		var mouseEvent = {
			install: function(type) {
				var counters = this.getView()._eventCounters;
				if (counters) {
					for (var key in mouseFlags) {
						counters[key] = (counters[key] || 0)
								+ (mouseFlags[key][type] || 0);
					}
				}
			},
			uninstall: function(type) {
				var counters = this.getView()._eventCounters;
				if (counters) {
					for (var key in mouseFlags)
						counters[key] -= mouseFlags[key][type] || 0;
				}
			}
		};

		return Base.each(['onMouseDown', 'onMouseUp', 'onMouseDrag', 'onClick',
			'onDoubleClick', 'onMouseMove', 'onMouseEnter', 'onMouseLeave'],
			function(name) {
				this[name] = mouseEvent;
			}, {
				onFrame: {
					install: function() {
						this._animateItem(true);
					},
					uninstall: function() {
						this._animateItem(false);
					}
				},

				onLoad: {}
			}
		);
	},

	_animateItem: function(animate) {
		this.getView()._animateItem(this, animate);
	},

	_serialize: function(options, dictionary) {
		var props = {},
			that = this;

		function serialize(fields) {
			for (var key in fields) {
				var value = that[key];
				if (!Base.equals(value, key === 'leading'
						? fields.fontSize * 1.2 : fields[key])) {
					props[key] = Base.serialize(value, options,
							key !== 'data', dictionary);
				}
			}
		}

		serialize(this._serializeFields);
		if (!(this instanceof Group))
			serialize(this._style._defaults);
		return [ this._class, props ];
	},

	_changed: function(flags) {
		var symbol = this._parentSymbol,
			cacheParent = this._parent || symbol,
			project = this._project;
		if (flags & 8) {
			this._bounds = this._position = this._decomposed =
					this._globalMatrix = this._currentPath = undefined;
		}
		if (cacheParent
				&& (flags & 40)) {
			Item._clearBoundsCache(cacheParent);
		}
		if (flags & 2) {
			Item._clearBoundsCache(this);
		}
		if (project) {
			if (flags & 1) {
				project._needsUpdate = true;
			}
			if (project._changes) {
				var entry = project._changesById[this._id];
				if (entry) {
					entry.flags |= flags;
				} else {
					entry = { item: this, flags: flags };
					project._changesById[this._id] = entry;
					project._changes.push(entry);
				}
			}
		}
		if (symbol)
			symbol._changed(flags);
	},

	set: function(props) {
		if (props)
			this._set(props);
		return this;
	},

	getId: function() {
		return this._id;
	},

	getName: function() {
		return this._name;
	},

	setName: function(name, unique) {

		if (this._name)
			this._removeNamed();
		if (name === (+name) + '')
			throw new Error(
					'Names consisting only of numbers are not supported.');
		var parent = this._parent;
		if (name && parent) {
			var children = parent._children,
				namedChildren = parent._namedChildren,
				orig = name,
				i = 1;
			while (unique && children[name])
				name = orig + ' ' + (i++);
			(namedChildren[name] = namedChildren[name] || []).push(this);
			children[name] = this;
		}
		this._name = name || undefined;
		this._changed(128);
	},

	getStyle: function() {
		return this._style;
	},

	setStyle: function(style) {
		this.getStyle().set(style);
	}
}, Base.each(['locked', 'visible', 'blendMode', 'opacity', 'guide'],
	function(name) {
		var part = Base.capitalize(name),
			name = '_' + name;
		this['get' + part] = function() {
			return this[name];
		};
		this['set' + part] = function(value) {
			if (value != this[name]) {
				this[name] = value;
				this._changed(name === '_locked'
						? 128 : 129);
			}
		};
	},
{}), {
	beans: true,

	_locked: false,

	_visible: true,

	_blendMode: 'normal',

	_opacity: 1,

	_guide: false,

	isSelected: function() {
		if (this._selectChildren) {
			var children = this._children;
			for (var i = 0, l = children.length; i < l; i++)
				if (children[i].isSelected())
					return true;
		}
		return this._selected;
	},

	setSelected: function(selected, noChildren) {
		if (!noChildren && this._selectChildren) {
			var children = this._children;
			for (var i = 0, l = children.length; i < l; i++)
				children[i].setSelected(selected);
		}
		if ((selected = !!selected) ^ this._selected) {
			this._selected = selected;
			this._project._updateSelection(this);
			this._changed(129);
		}
	},

	_selected: false,

	isFullySelected: function() {
		var children = this._children;
		if (children && this._selected) {
			for (var i = 0, l = children.length; i < l; i++)
				if (!children[i].isFullySelected())
					return false;
			return true;
		}
		return this._selected;
	},

	setFullySelected: function(selected) {
		var children = this._children;
		if (children) {
			for (var i = 0, l = children.length; i < l; i++)
				children[i].setFullySelected(selected);
		}
		this.setSelected(selected, true);
	},

	isClipMask: function() {
		return this._clipMask;
	},

	setClipMask: function(clipMask) {
		if (this._clipMask != (clipMask = !!clipMask)) {
			this._clipMask = clipMask;
			if (clipMask) {
				this.setFillColor(null);
				this.setStrokeColor(null);
			}
			this._changed(129);
			if (this._parent)
				this._parent._changed(1024);
		}
	},

	_clipMask: false,

	getData: function() {
		if (!this._data)
			this._data = {};
		return this._data;
	},

	setData: function(data) {
		this._data = data;
	},

	getPosition: function(_dontLink) {
		var position = this._position,
			ctor = _dontLink ? Point : LinkedPoint;
		if (!position) {
			var pivot = this._pivot;
			position = this._position = pivot
					? this._matrix._transformPoint(pivot)
					: this.getBounds().getCenter(true);
		}
		return new ctor(position.x, position.y, this, 'setPosition');
	},

	setPosition: function() {
		this.translate(Point.read(arguments).subtract(this.getPosition(true)));
	},

	getPivot: function(_dontLink) {
		var pivot = this._pivot;
		if (pivot) {
			var ctor = _dontLink ? Point : LinkedPoint;
			pivot = new ctor(pivot.x, pivot.y, this, 'setPivot');
		}
		return pivot;
	},

	setPivot: function() {
		this._pivot = Point.read(arguments, 0, { clone: true, readNull: true });
		this._position = undefined;
	},

	_pivot: null,
}, Base.each(['bounds', 'strokeBounds', 'handleBounds', 'roughBounds',
		'internalBounds', 'internalRoughBounds'],
	function(key) {
		var getter = 'get' + Base.capitalize(key),
			match = key.match(/^internal(.*)$/),
			internalGetter = match ? 'get' + match[1] : null;
		this[getter] = function(_matrix) {
			var boundsGetter = this._boundsGetter,
				name = !internalGetter && (typeof boundsGetter === 'string'
						? boundsGetter : boundsGetter && boundsGetter[getter])
						|| getter,
				bounds = this._getCachedBounds(name, _matrix, this,
						internalGetter);
			return key === 'bounds'
					? new LinkedRectangle(bounds.x, bounds.y, bounds.width,
							bounds.height, this, 'setBounds')
					: bounds;
		};
	},
{
	beans: true,

	_getBounds: function(getter, matrix, cacheItem) {
		var children = this._children;
		if (!children || children.length == 0)
			return new Rectangle();
		Item._updateBoundsCache(this, cacheItem);
		var x1 = Infinity,
			x2 = -x1,
			y1 = x1,
			y2 = x2;
		for (var i = 0, l = children.length; i < l; i++) {
			var child = children[i];
			if (child._visible && !child.isEmpty()) {
				var rect = child._getCachedBounds(getter,
						matrix && matrix.chain(child._matrix), cacheItem);
				x1 = Math.min(rect.x, x1);
				y1 = Math.min(rect.y, y1);
				x2 = Math.max(rect.x + rect.width, x2);
				y2 = Math.max(rect.y + rect.height, y2);
			}
		}
		return isFinite(x1)
				? new Rectangle(x1, y1, x2 - x1, y2 - y1)
				: new Rectangle();
	},

	setBounds: function() {
		var rect = Rectangle.read(arguments),
			bounds = this.getBounds(),
			matrix = new Matrix(),
			center = rect.getCenter();
		matrix.translate(center);
		if (rect.width != bounds.width || rect.height != bounds.height) {
			matrix.scale(
					bounds.width != 0 ? rect.width / bounds.width : 1,
					bounds.height != 0 ? rect.height / bounds.height : 1);
		}
		center = bounds.getCenter();
		matrix.translate(-center.x, -center.y);
		this.transform(matrix);
	},

	_getCachedBounds: function(getter, matrix, cacheItem, internalGetter) {
		matrix = matrix && matrix.orNullIfIdentity();
		var _matrix = internalGetter ? null : this._matrix.orNullIfIdentity(),
			cache = (!matrix || matrix.equals(_matrix)) && getter;
		Item._updateBoundsCache(this._parent || this._parentSymbol, cacheItem);
		if (cache && this._bounds && this._bounds[cache])
			return this._bounds[cache].clone();
		var bounds = this._getBounds(internalGetter || getter,
				matrix || _matrix, cacheItem);
		if (cache) {
			if (!this._bounds)
				this._bounds = {};
			var cached = this._bounds[cache] = bounds.clone();
			cached._internal = !!internalGetter;
		}
		return bounds;
	},

	statics: {
		_updateBoundsCache: function(parent, item) {
			if (parent) {
				var id = item._id,
					ref = parent._boundsCache = parent._boundsCache || {
						ids: {},
						list: []
					};
				if (!ref.ids[id]) {
					ref.list.push(item);
					ref.ids[id] = item;
				}
			}
		},

		_clearBoundsCache: function(item) {
			var cache = item._boundsCache;
			if (cache) {
				item._bounds = item._position = item._boundsCache = undefined;
				for (var i = 0, list = cache.list, l = list.length; i < l; i++){
					var other = list[i];
					if (other !== item) {
						other._bounds = other._position = undefined;
						if (other._boundsCache)
							Item._clearBoundsCache(other);
					}
				}
			}
		}
	}

}), {
	beans: true,

	_decompose: function() {
		return this._decomposed = this._matrix.decompose();
	},

	getRotation: function() {
		var decomposed = this._decomposed || this._decompose();
		return decomposed && decomposed.rotation;
	},

	setRotation: function(rotation) {
		var current = this.getRotation();
		if (current != null && rotation != null) {
			var decomposed = this._decomposed;
			this.rotate(rotation - current);
			decomposed.rotation = rotation;
			this._decomposed = decomposed;
		}
	},

	getScaling: function(_dontLink) {
		var decomposed = this._decomposed || this._decompose(),
			scaling = decomposed && decomposed.scaling,
			ctor = _dontLink ? Point : LinkedPoint;
		return scaling && new ctor(scaling.x, scaling.y, this, 'setScaling');
	},

	setScaling: function() {
		var current = this.getScaling();
		if (current) {
			var scaling = Point.read(arguments, 0, { clone: true }),
				decomposed = this._decomposed;
			this.scale(scaling.x / current.x, scaling.y / current.y);
			decomposed.scaling = scaling;
			this._decomposed = decomposed;
		}
	},

	getMatrix: function() {
		return this._matrix;
	},

	setMatrix: function() {
		var matrix = this._matrix;
		matrix.initialize.apply(matrix, arguments);
		if (this._applyMatrix) {
			this.transform(null, true);
		} else {
			this._changed(9);
		}
	},

	getGlobalMatrix: function(_dontClone) {
		var matrix = this._globalMatrix,
			updateVersion = this._project._updateVersion;
		if (matrix && matrix._updateVersion !== updateVersion)
			matrix = null;
		if (!matrix) {
			matrix = this._globalMatrix = this._matrix.clone();
			var parent = this._parent;
			if (parent)
				matrix.preConcatenate(parent.getGlobalMatrix(true));
			matrix._updateVersion = updateVersion;
		}
		return _dontClone ? matrix : matrix.clone();
	},

	getApplyMatrix: function() {
		return this._applyMatrix;
	},

	setApplyMatrix: function(apply) {
		if (this._applyMatrix = this._canApplyMatrix && !!apply)
			this.transform(null, true);
	},

	getTransformContent: '#getApplyMatrix',
	setTransformContent: '#setApplyMatrix',
}, {
	getProject: function() {
		return this._project;
	},

	_setProject: function(project, installEvents) {
		if (this._project !== project) {
			if (this._project)
				this._installEvents(false);
			this._project = project;
			var children = this._children;
			for (var i = 0, l = children && children.length; i < l; i++)
				children[i]._setProject(project);
			installEvents = true;
		}
		if (installEvents)
			this._installEvents(true);
	},

	getView: function() {
		return this._project.getView();
	},

	_installEvents: function _installEvents(install) {
		_installEvents.base.call(this, install);
		var children = this._children;
		for (var i = 0, l = children && children.length; i < l; i++)
			children[i]._installEvents(install);
	},

	getLayer: function() {
		var parent = this;
		while (parent = parent._parent) {
			if (parent instanceof Layer)
				return parent;
		}
		return null;
	},

	getParent: function() {
		return this._parent;
	},

	setParent: function(item) {
		return item.addChild(this);
	},

	getChildren: function() {
		return this._children;
	},

	setChildren: function(items) {
		this.removeChildren();
		this.addChildren(items);
	},

	getFirstChild: function() {
		return this._children && this._children[0] || null;
	},

	getLastChild: function() {
		return this._children && this._children[this._children.length - 1]
				|| null;
	},

	getNextSibling: function() {
		return this._parent && this._parent._children[this._index + 1] || null;
	},

	getPreviousSibling: function() {
		return this._parent && this._parent._children[this._index - 1] || null;
	},

	getIndex: function() {
		return this._index;
	},

	equals: function(item) {
		return item === this || item && this._class === item._class
				&& this._style.equals(item._style)
				&& this._matrix.equals(item._matrix)
				&& this._locked === item._locked
				&& this._visible === item._visible
				&& this._blendMode === item._blendMode
				&& this._opacity === item._opacity
				&& this._clipMask === item._clipMask
				&& this._guide === item._guide
				&& this._equals(item)
				|| false;
	},

	_equals: function(item) {
		return Base.equals(this._children, item._children);
	},

	clone: function(insert) {
		return this._clone(new this.constructor(Item.NO_INSERT), insert);
	},

	_clone: function(copy, insert, includeMatrix) {
		var keys = ['_locked', '_visible', '_blendMode', '_opacity',
				'_clipMask', '_guide'],
			children = this._children;
		copy.setStyle(this._style);
		for (var i = 0, l = children && children.length; i < l; i++) {
			copy.addChild(children[i].clone(false), true);
		}
		for (var i = 0, l = keys.length; i < l; i++) {
			var key = keys[i];
			if (this.hasOwnProperty(key))
				copy[key] = this[key];
		}
		if (includeMatrix !== false)
			copy._matrix.initialize(this._matrix);
		copy.setApplyMatrix(this._applyMatrix);
<<<<<<< HEAD
=======
		copy.setPivot(this._pivot);
>>>>>>> 7d82491c
		copy.setSelected(this._selected);
		copy._data = this._data ? Base.clone(this._data) : null;
		if (insert || insert === undefined)
			copy.insertAbove(this);
		if (this._name)
			copy.setName(this._name, true);
		return copy;
	},

	copyTo: function(itemOrProject) {
		return itemOrProject.addChild(this.clone(false));
	},

	rasterize: function(resolution) {
		var bounds = this.getStrokeBounds(),
			scale = (resolution || this.getView().getResolution()) / 72,
			topLeft = bounds.getTopLeft().floor(),
			bottomRight = bounds.getBottomRight().ceil(),
			size = new Size(bottomRight.subtract(topLeft)),
			canvas = CanvasProvider.getCanvas(size.multiply(scale)),
			ctx = canvas.getContext('2d'),
			matrix = new Matrix().scale(scale).translate(topLeft.negate());
		ctx.save();
		matrix.applyToContext(ctx);
		this.draw(ctx, new Base({ matrices: [matrix] }));
		ctx.restore();
		var raster = new Raster(Item.NO_INSERT);
		raster.setCanvas(canvas);
		raster.transform(new Matrix().translate(topLeft.add(size.divide(2)))
				.scale(1 / scale));
		raster.insertAbove(this);
		return raster;
	},

	contains: function() {
		return !!this._contains(
				this._matrix._inverseTransform(Point.read(arguments)));
	},

	_contains: function(point) {
		if (this._children) {
			for (var i = this._children.length - 1; i >= 0; i--) {
				if (this._children[i].contains(point))
					return true;
			}
			return false;
		}
		return point.isInside(this.getInternalBounds());
	},

	isInside: function() {
		return Rectangle.read(arguments).contains(this.getBounds());
	},

	_asPathItem: function() {
		return new Path.Rectangle({
			rectangle: this.getInternalBounds(),
			matrix: this._matrix,
			insert: false,
		});
	},

	intersects: function(item, _matrix) {
		if (!(item instanceof Item))
			return false;
		return this._asPathItem().getIntersections(item._asPathItem(),
				_matrix || item._matrix).length > 0;
	},

	hitTest: function() {
		return this._hitTest(
				Point.read(arguments),
				HitResult.getOptions(Base.read(arguments)));
	},

	_hitTest: function(point, options) {
		if (this._locked || !this._visible || this._guide && !options.guides
				|| this.isEmpty())
			return null;

		var matrix = this._matrix,
			parentTotalMatrix = options._totalMatrix,
			view = this.getView(),
			totalMatrix = options._totalMatrix = parentTotalMatrix
					? parentTotalMatrix.chain(matrix)
					: this.getGlobalMatrix().preConcatenate(view._matrix),
			tolerancePadding = options._tolerancePadding = new Size(
						Path._getPenPadding(1, totalMatrix.inverted())
					).multiply(
						Math.max(options.tolerance, 0.000001)
					);
		point = matrix._inverseTransform(point);

		if (!this._children && !this.getInternalRoughBounds()
				.expand(tolerancePadding.multiply(2))._containsPoint(point))
			return null;
		var checkSelf = !(options.guides && !this._guide
				|| options.selected && !this._selected
				|| options.type && options.type !== Base.hyphenate(this._class)
				|| options.class && !(this instanceof options.class)),
			that = this,
			res;

		function checkBounds(type, part) {
			var pt = bounds['get' + part]();
			if (point.subtract(pt).divide(tolerancePadding).length <= 1)
				return new HitResult(type, that,
						{ name: Base.hyphenate(part), point: pt });
		}

		if (checkSelf && (options.center || options.bounds) && this._parent) {
			var bounds = this.getInternalBounds();
			if (options.center)
				res = checkBounds('center', 'Center');
			if (!res && options.bounds) {
				var points = [
					'TopLeft', 'TopRight', 'BottomLeft', 'BottomRight',
					'LeftCenter', 'TopCenter', 'RightCenter', 'BottomCenter'
				];
				for (var i = 0; i < 8 && !res; i++)
					res = checkBounds('bounds', points[i]);
			}
		}

		var children = !res && this._children;
		if (children) {
			var opts = this._getChildHitTestOptions(options);
			for (var i = children.length - 1; i >= 0 && !res; i--)
				res = children[i]._hitTest(point, opts);
		}
		if (!res && checkSelf)
			res = this._hitTestSelf(point, options);
		if (res && res.point)
			res.point = matrix.transform(res.point);
		options._totalMatrix = parentTotalMatrix;
		return res;
	},

	_getChildHitTestOptions: function(options) {
		return options;
	},

	_hitTestSelf: function(point, options) {
		if (options.fill && this.hasFill() && this._contains(point))
			return new HitResult('fill', this);
	},

	matches: function(name, compare) {
		function matchObject(obj1, obj2) {
			for (var i in obj1) {
				if (obj1.hasOwnProperty(i)) {
					var val1 = obj1[i],
						val2 = obj2[i];
					if (Base.isPlainObject(val1) && Base.isPlainObject(val2)) {
						if (!matchObject(val1, val2))
							return false;
					} else if (!Base.equals(val1, val2)) {
						return false;
					}
				}
			}
			return true;
		}
		var type = typeof name;
		if (type === 'object') {
			for (var key in name) {
				if (name.hasOwnProperty(key) && !this.matches(key, name[key]))
					return false;
			}
		} else if (type === 'function') {
			return name(this);
		} else {
			var value = /^(empty|editable)$/.test(name)
					? this['is' + Base.capitalize(name)]()
					: name === 'type'
						? Base.hyphenate(this._class)
						: this[name];
			if (/^(constructor|class)$/.test(name)) {
				if (!(this instanceof compare))
					return false;
			} else if (compare instanceof RegExp) {
				if (!compare.test(value))
					return false;
			} else if (typeof compare === 'function') {
				if (!compare(value))
					return false;
			} else if (Base.isPlainObject(compare)) {
				if (!matchObject(compare, value))
					return false;
			} else if (!Base.equals(value, compare)) {
				return false;
			}
		}
		return true;
	},

	getItems: function(match) {
		return Item._getItems(this._children, match, this._matrix);
	},

	getItem: function(match) {
		return Item._getItems(this._children, match, this._matrix, null, true)
				[0] || null;
	},

	statics: {
		_getItems: function _getItems(children, match, matrix, param,
				firstOnly) {
			if (!param && typeof match === 'object') {
				var overlapping = match.overlapping,
					inside = match.inside,
					bounds = overlapping || inside,
					rect =	bounds && Rectangle.read([bounds]);
				param = {
					items: [],
					inside: !!inside,
					overlapping: !!overlapping,
					rect: rect,
					path: overlapping && new Path.Rectangle({
						rectangle: rect,
						insert: false
					})
				};
				if (bounds)
					match = Base.set({}, match,
							{ inside: true, overlapping: true });
			}
			var items = param && param.items,
				rect = param && param.rect;
			matrix = rect && (matrix || new Matrix());
			for (var i = 0, l = children && children.length; i < l; i++) {
				var child = children[i],
					childMatrix = matrix && matrix.chain(child._matrix),
					add = true;
				if (rect) {
					var bounds = child.getBounds(childMatrix);
					if (!rect.intersects(bounds))
						continue;
					if (!(param.inside && rect.contains(bounds))
							&& !(param.overlapping && (bounds.contains(rect)
								|| param.path.intersects(child, childMatrix))))
						add = false;
				}
				if (add && child.matches(match)) {
					items.push(child);
					if (firstOnly)
						break;
				}
				_getItems(child._children, match,
						childMatrix, param,
						firstOnly);
				if (firstOnly && items.length > 0)
					break;
			}
			return items;
		}
	}
}, {

	importJSON: function(json) {
		var res = Base.importJSON(json, this);
		return res !== this
				? this.addChild(res)
				: res;
	},

	addChild: function(item, _preserve) {
		return this.insertChild(undefined, item, _preserve);
	},

	insertChild: function(index, item, _preserve) {
		var res = item ? this.insertChildren(index, [item], _preserve) : null;
		return res && res[0];
	},

	addChildren: function(items, _preserve) {
		return this.insertChildren(this._children.length, items, _preserve);
	},

	insertChildren: function(index, items, _preserve, _proto) {
		var children = this._children;
		if (children && items && items.length > 0) {
			items = Array.prototype.slice.apply(items);
			for (var i = items.length - 1; i >= 0; i--) {
				var item = items[i];
				if (_proto && !(item instanceof _proto)) {
					items.splice(i, 1);
				} else {
					var shift = item._parent === this && item._index < index;
					if (item._remove(false, true) && shift)
						index--;
				}
			}
			Base.splice(children, items, index, 0);
			var project = this._project,
				notifySelf = project && project._changes;
			for (var i = 0, l = items.length; i < l; i++) {
				var item = items[i];
				item._parent = this;
				item._setProject(this._project, true);
				if (item._name)
					item.setName(item._name);
				if (notifySelf)
					this._changed(5);
			}
			this._changed(11);
		} else {
			items = null;
		}
		return items;
	},

	_insertSibling: function(index, item, _preserve) {
		return this._parent
				? this._parent.insertChild(index, item, _preserve)
				: null;
	},

	insertAbove: function(item, _preserve) {
		return item._insertSibling(item._index + 1, this, _preserve);
	},

	insertBelow: function(item, _preserve) {
		return item._insertSibling(item._index, this, _preserve);
	},

	sendToBack: function() {
		return (this._parent || this instanceof Layer && this._project)
				.insertChild(0, this);
	},

	bringToFront: function() {
		return (this._parent || this instanceof Layer && this._project)
				.addChild(this);
	},

	appendTop: '#addChild',

	appendBottom: function(item) {
		return this.insertChild(0, item);
	},

	moveAbove: '#insertAbove',

	moveBelow: '#insertBelow',

	reduce: function() {
		if (this._children && this._children.length === 1) {
			var child = this._children[0].reduce();
			child.insertAbove(this);
			child.setStyle(this._style);
			this.remove();
			return child;
		}
		return this;
	},

	_removeNamed: function() {
		var parent = this._parent;
		if (parent) {
			var children = parent._children,
				namedChildren = parent._namedChildren,
				name = this._name,
				namedArray = namedChildren[name],
				index = namedArray ? namedArray.indexOf(this) : -1;
			if (index !== -1) {
				if (children[name] == this)
					delete children[name];
				namedArray.splice(index, 1);
				if (namedArray.length) {
					children[name] = namedArray[namedArray.length - 1];
				} else {
					delete namedChildren[name];
				}
			}
		}
	},

	_remove: function(notifySelf, notifyParent) {
		var parent = this._parent;
		if (parent) {
			if (this._name)
				this._removeNamed();
			if (this._index != null)
				Base.splice(parent._children, null, this._index, 1);
			this._installEvents(false);
			if (notifySelf) {
				var project = this._project;
				if (project && project._changes)
					this._changed(5);
			}
			if (notifyParent)
				parent._changed(11);
			this._parent = null;
			return true;
		}
		return false;
	},

	remove: function() {
		return this._remove(true, true);
	},

	replaceWith: function(item) {
		var ok = item && item.insertBelow(this);
		if (ok)
			this.remove();
		return ok;
	},

	removeChildren: function(from, to) {
		if (!this._children)
			return null;
		from = from || 0;
		to = Base.pick(to, this._children.length);
		var removed = Base.splice(this._children, null, from, to - from);
		for (var i = removed.length - 1; i >= 0; i--) {
			removed[i]._remove(true, false);
		}
		if (removed.length > 0)
			this._changed(11);
		return removed;
	},

	clear: '#removeChildren',

	reverseChildren: function() {
		if (this._children) {
			this._children.reverse();
			for (var i = 0, l = this._children.length; i < l; i++)
				this._children[i]._index = i;
			this._changed(11);
		}
	},

	isEmpty: function() {
		return !this._children || this._children.length === 0;
	},

	isEditable: function() {
		var item = this;
		while (item) {
			if (!item._visible || item._locked)
				return false;
			item = item._parent;
		}
		return true;
	},

	hasFill: function() {
		return this.getStyle().hasFill();
	},

	hasStroke: function() {
		return this.getStyle().hasStroke();
	},

	hasShadow: function() {
		return this.getStyle().hasShadow();
	},

	_getOrder: function(item) {
		function getList(item) {
			var list = [];
			do {
				list.unshift(item);
			} while (item = item._parent);
			return list;
		}
		var list1 = getList(this),
			list2 = getList(item);
		for (var i = 0, l = Math.min(list1.length, list2.length); i < l; i++) {
			if (list1[i] != list2[i]) {
				return list1[i]._index < list2[i]._index ? 1 : -1;
			}
		}
		return 0;
	},

	hasChildren: function() {
		return this._children && this._children.length > 0;
	},

	isInserted: function() {
		return this._parent ? this._parent.isInserted() : false;
	},

	isAbove: function(item) {
		return this._getOrder(item) === -1;
	},

	isBelow: function(item) {
		return this._getOrder(item) === 1;
	},

	isParent: function(item) {
		return this._parent === item;
	},

	isChild: function(item) {
		return item && item._parent === this;
	},

	isDescendant: function(item) {
		var parent = this;
		while (parent = parent._parent) {
			if (parent == item)
				return true;
		}
		return false;
	},

	isAncestor: function(item) {
		return item ? item.isDescendant(this) : false;
	},

	isGroupedWith: function(item) {
		var parent = this._parent;
		while (parent) {
			if (parent._parent
				&& /^(Group|Layer|CompoundPath)$/.test(parent._class)
				&& item.isDescendant(parent))
					return true;
			parent = parent._parent;
		}
		return false;
	},

	translate: function() {
		var mx = new Matrix();
		return this.transform(mx.translate.apply(mx, arguments));
	},

	rotate: function(angle ) {
		return this.transform(new Matrix().rotate(angle,
				Point.read(arguments, 1, { readNull: true })
					|| this.getPosition(true)));
	}
}, Base.each(['scale', 'shear', 'skew'], function(name) {
	this[name] = function() {
		var point = Point.read(arguments),
			center = Point.read(arguments, 0, { readNull: true });
		return this.transform(new Matrix()[name](point,
				center || this.getPosition(true)));
	};
}, {

}), {
	transform: function(matrix, _applyMatrix, _applyRecursively,
			_setApplyMatrix) {
		if (matrix && matrix.isIdentity())
			matrix = null;
		var _matrix = this._matrix,
			applyMatrix = (_applyMatrix || this._applyMatrix)
					&& ((!_matrix.isIdentity() || matrix)
						|| _applyMatrix && _applyRecursively && this._children);
		if (!matrix && !applyMatrix)
			return this;
		if (matrix)
			_matrix.preConcatenate(matrix);
		if (applyMatrix = applyMatrix && this._transformContent(_matrix,
					_applyRecursively, _setApplyMatrix)) {
			var pivot = this._pivot,
				style = this._style,
				fillColor = style.getFillColor(true),
				strokeColor = style.getStrokeColor(true);
			if (pivot)
				_matrix._transformPoint(pivot, pivot, true);
			if (fillColor)
				fillColor.transform(_matrix);
			if (strokeColor)
				strokeColor.transform(_matrix);
			_matrix.reset(true);
			if (_setApplyMatrix && this._canApplyMatrix)
				this._applyMatrix = true;
		}
		var bounds = this._bounds,
			position = this._position;
		this._changed(9);
		var decomp = bounds && matrix && matrix.decompose();
		if (decomp && !decomp.shearing && decomp.rotation % 90 === 0) {
			for (var key in bounds) {
				var rect = bounds[key];
				if (applyMatrix || !rect._internal)
					matrix._transformBounds(rect, rect);
			}
			var getter = this._boundsGetter,
				rect = bounds[getter && getter.getBounds || getter || 'getBounds'];
			if (rect)
				this._position = rect.getCenter(true);
			this._bounds = bounds;
		} else if (matrix && position) {
			this._position = matrix._transformPoint(position, position);
		}
		return this;
	},

	_transformContent: function(matrix, applyRecursively, setApplyMatrix) {
		var children = this._children;
		if (children) {
			for (var i = 0, l = children.length; i < l; i++)
				children[i].transform(matrix, true, applyRecursively,
						setApplyMatrix);
			return true;
		}
	},

	globalToLocal: function() {
		return this.getGlobalMatrix(true)._inverseTransform(
				Point.read(arguments));
	},

	localToGlobal: function() {
		return this.getGlobalMatrix(true)._transformPoint(
				Point.read(arguments));
	},

	parentToLocal: function() {
		return this._matrix._inverseTransform(Point.read(arguments));
	},

	localToParent: function() {
		return this._matrix._transformPoint(Point.read(arguments));
	},

	fitBounds: function(rectangle, fill) {
		rectangle = Rectangle.read(arguments);
		var bounds = this.getBounds(),
			itemRatio = bounds.height / bounds.width,
			rectRatio = rectangle.height / rectangle.width,
			scale = (fill ? itemRatio > rectRatio : itemRatio < rectRatio)
					? rectangle.width / bounds.width
					: rectangle.height / bounds.height,
			newBounds = new Rectangle(new Point(),
					new Size(bounds.width * scale, bounds.height * scale));
		newBounds.setCenter(rectangle.getCenter());
		this.setBounds(newBounds);
	},

	_setStyles: function(ctx) {
		var style = this._style,
			fillColor = style.getFillColor(),
			strokeColor = style.getStrokeColor(),
			shadowColor = style.getShadowColor();
		if (fillColor)
			ctx.fillStyle = fillColor.toCanvasStyle(ctx);
		if (strokeColor) {
			var strokeWidth = style.getStrokeWidth();
			if (strokeWidth > 0) {
				ctx.strokeStyle = strokeColor.toCanvasStyle(ctx);
				ctx.lineWidth = strokeWidth;
				var strokeJoin = style.getStrokeJoin(),
					strokeCap = style.getStrokeCap(),
					miterLimit = style.getMiterLimit();
				if (strokeJoin)
					ctx.lineJoin = strokeJoin;
				if (strokeCap)
					ctx.lineCap = strokeCap;
				if (miterLimit)
					ctx.miterLimit = miterLimit;
				if (paper.support.nativeDash) {
					var dashArray = style.getDashArray(),
						dashOffset = style.getDashOffset();
					if (dashArray && dashArray.length) {
						if ('setLineDash' in ctx) {
							ctx.setLineDash(dashArray);
							ctx.lineDashOffset = dashOffset;
						} else {
							ctx.mozDash = dashArray;
							ctx.mozDashOffset = dashOffset;
						}
					}
				}
			}
		}
		if (shadowColor) {
			var shadowBlur = style.getShadowBlur();
			if (shadowBlur > 0) {
				ctx.shadowColor = shadowColor.toCanvasStyle(ctx);
				ctx.shadowBlur = shadowBlur;
				var offset = this.getShadowOffset();
				ctx.shadowOffsetX = offset.x;
				ctx.shadowOffsetY = offset.y;
			}
		}
	},

	draw: function(ctx, param, parentStrokeMatrix) {
		var updateVersion = this._updateVersion = this._project._updateVersion;
		if (!this._visible || this._opacity === 0)
			return;
		var matrices = param.matrices,
			viewMatrix = param.viewMatrix,
			matrix = this._matrix,
			globalMatrix = matrices[matrices.length - 1].chain(matrix);
		if (!globalMatrix.isInvertible())
			return;

		function getViewMatrix(matrix) {
			return viewMatrix ? viewMatrix.chain(matrix) : matrix;
		}

		matrices.push(globalMatrix);
		if (param.updateMatrix) {
			globalMatrix._updateVersion = updateVersion;
			this._globalMatrix = globalMatrix;
		}

		var blendMode = this._blendMode,
			opacity = this._opacity,
			normalBlend = blendMode === 'normal',
			nativeBlend = BlendMode.nativeModes[blendMode],
			direct = normalBlend && opacity === 1
					|| param.dontStart
					|| param.clip
					|| (nativeBlend || normalBlend && opacity < 1)
						&& this._canComposite(),
			pixelRatio = param.pixelRatio || 1,
			mainCtx, itemOffset, prevOffset;
		if (!direct) {
			var bounds = this.getStrokeBounds(getViewMatrix(globalMatrix));
			if (!bounds.width || !bounds.height)
				return;
			prevOffset = param.offset;
			itemOffset = param.offset = bounds.getTopLeft().floor();
			mainCtx = ctx;
			ctx = CanvasProvider.getContext(bounds.getSize().ceil().add(1)
					.multiply(pixelRatio));
			if (pixelRatio !== 1)
				ctx.scale(pixelRatio, pixelRatio);
		}
		ctx.save();
		var strokeMatrix = parentStrokeMatrix
				? parentStrokeMatrix.chain(matrix)
				: !this.getStrokeScaling(true) && getViewMatrix(globalMatrix),
			clip = !direct && param.clipItem,
			transform = !strokeMatrix || clip;
		if (direct) {
			ctx.globalAlpha = opacity;
			if (nativeBlend)
				ctx.globalCompositeOperation = blendMode;
		} else if (transform) {
			ctx.translate(-itemOffset.x, -itemOffset.y);
		}
		if (transform)
			(direct ? matrix : getViewMatrix(globalMatrix)).applyToContext(ctx);
		if (clip)
			param.clipItem.draw(ctx, param.extend({ clip: true }));
		if (strokeMatrix) {
			ctx.setTransform(pixelRatio, 0, 0, pixelRatio, 0, 0);
			var offset = param.offset;
			if (offset)
				ctx.translate(-offset.x, -offset.y);
		}
		this._draw(ctx, param, strokeMatrix);
		ctx.restore();
		matrices.pop();
		if (param.clip && !param.dontFinish)
			ctx.clip();
		if (!direct) {
			BlendMode.process(blendMode, ctx, mainCtx, opacity,
					itemOffset.subtract(prevOffset).multiply(pixelRatio));
			CanvasProvider.release(ctx);
			param.offset = prevOffset;
		}
	},

	_isUpdated: function(updateVersion) {
		var parent = this._parent;
		if (parent instanceof CompoundPath)
			return parent._isUpdated(updateVersion);
		var updated = this._updateVersion === updateVersion;
		if (!updated && parent && parent._visible
				&& parent._isUpdated(updateVersion)) {
			this._updateVersion = updateVersion;
			updated = true;
		}
		return updated;
	},

	_drawSelection: function(ctx, matrix, size, selectedItems, updateVersion) {
		if ((this._drawSelected || this._boundsSelected)
				&& this._isUpdated(updateVersion)) {
			var color = this.getSelectedColor(true)
					|| this.getLayer().getSelectedColor(true),
				mx = matrix.chain(this.getGlobalMatrix(true));
			ctx.strokeStyle = ctx.fillStyle = color
					? color.toCanvasStyle(ctx) : '#009dec';
			if (this._drawSelected)
				this._drawSelected(ctx, mx, selectedItems);
			if (this._boundsSelected) {
				var half = size / 2;
					coords = mx._transformCorners(this.getInternalBounds());
				ctx.beginPath();
				for (var i = 0; i < 8; i++)
					ctx[i === 0 ? 'moveTo' : 'lineTo'](coords[i], coords[++i]);
				ctx.closePath();
				ctx.stroke();
				for (var i = 0; i < 8; i++)
					ctx.fillRect(coords[i] - half, coords[++i] - half,
							size, size);
			}
		}
	},

	_canComposite: function() {
		return false;
	}
}, Base.each(['down', 'drag', 'up', 'move'], function(name) {
	this['removeOn' + Base.capitalize(name)] = function() {
		var hash = {};
		hash[name] = true;
		return this.removeOn(hash);
	};
}, {

	removeOn: function(obj) {
		for (var name in obj) {
			if (obj[name]) {
				var key = 'mouse' + name,
					project = this._project,
					sets = project._removeSets = project._removeSets || {};
				sets[key] = sets[key] || {};
				sets[key][this._id] = this;
			}
		}
		return this;
	}
}));

var Group = Item.extend({
	_class: 'Group',
	_selectChildren: true,
	_serializeFields: {
		children: []
	},

	initialize: function Group(arg) {
		this._children = [];
		this._namedChildren = {};
		if (!this._initialize(arg))
			this.addChildren(Array.isArray(arg) ? arg : arguments);
	},

	_changed: function _changed(flags) {
		_changed.base.call(this, flags);
		if (flags & 1026) {
			this._clipItem = undefined;
		}
	},

	_getClipItem: function() {
		var clipItem = this._clipItem;
		if (clipItem === undefined) {
			clipItem = null;
			for (var i = 0, l = this._children.length; i < l; i++) {
				var child = this._children[i];
				if (child._clipMask) {
					clipItem = child;
					break;
				}
			}
			this._clipItem = clipItem;
		}
		return clipItem;
	},

	isClipped: function() {
		return !!this._getClipItem();
	},

	setClipped: function(clipped) {
		var child = this.getFirstChild();
		if (child)
			child.setClipMask(clipped);
	},

	_draw: function(ctx, param) {
		var clip = param.clip,
			clipItem = !clip && this._getClipItem(),
			draw = true;
		param = param.extend({ clipItem: clipItem, clip: false });
		if (clip) {
			if (this._currentPath) {
				ctx.currentPath = this._currentPath;
				draw = false;
			} else {
				ctx.beginPath();
				param.dontStart = param.dontFinish = true;
			}
		} else if (clipItem) {
			clipItem.draw(ctx, param.extend({ clip: true }));
		}
		if (draw) {
			for (var i = 0, l = this._children.length; i < l; i++) {
				var item = this._children[i];
				if (item !== clipItem)
					item.draw(ctx, param);
			}
		}
		if (clip) {
			this._currentPath = ctx.currentPath;
		}
	}
});

var Layer = Group.extend({
	_class: 'Layer',

	initialize: function Layer(arg) {
		var props = Base.isPlainObject(arg)
				? new Base(arg)
				: { children: Array.isArray(arg) ? arg : arguments },
			insert = props.insert;
		props.insert = false;
		Group.call(this, props);
		if (insert || insert === undefined) {
			this._project.addChild(this);
			this.activate();
		}
	},

	_remove: function _remove(notifySelf, notifyParent) {
		if (this._parent)
			return _remove.base.call(this, notifySelf, notifyParent);
		if (this._index != null) {
			var project = this._project;
			if (project._activeLayer === this)
				project._activeLayer = this.getNextSibling()
						|| this.getPreviousSibling();
			Base.splice(project.layers, null, this._index, 1);
			this._installEvents(false);
			if (notifySelf && project._changes)
				this._changed(5);
			if (notifyParent) {
				project._needsUpdate = true;
			}
			return true;
		}
		return false;
	},

	getNextSibling: function getNextSibling() {
		return this._parent ? getNextSibling.base.call(this)
				: this._project.layers[this._index + 1] || null;
	},

	getPreviousSibling: function getPreviousSibling() {
		return this._parent ? getPreviousSibling.base.call(this)
				: this._project.layers[this._index - 1] || null;
	},

	isInserted: function isInserted() {
		return this._parent ? isInserted.base.call(this) : this._index != null;
	},

	activate: function() {
		this._project._activeLayer = this;
	},

	_insertSibling: function _insertSibling(index, item, _preserve) {
		return !this._parent
				? this._project.insertChild(index, item, _preserve)
				: _insertSibling.base.call(this, index, item, _preserve);
	}
});

var Shape = Item.extend({
	_class: 'Shape',
	_applyMatrix: false,
	_canApplyMatrix: false,
	_boundsSelected: true,
	_serializeFields: {
		type: null,
		size: null,
		radius: null
	},

	initialize: function Shape(props) {
		this._initialize(props);
	},

	_equals: function(item) {
		return this._type === item._type
			&& this._size.equals(item._size)
			&& Base.equals(this._radius, item._radius);
	},

	clone: function(insert) {
		var copy = new Shape(Item.NO_INSERT);
		copy.setType(this._type);
		copy.setSize(this._size);
		copy.setRadius(this._radius);
		return this._clone(copy, insert);
	},

	getType: function() {
		return this._type;
	},

	setType: function(type) {
		this._type = type;
	},

	getShape: '#getType',
	setShape: '#setType',

	getSize: function() {
		var size = this._size;
		return new LinkedSize(size.width, size.height, this, 'setSize');
	},

	setSize: function() {
		var size = Size.read(arguments);
		if (!this._size) {
			this._size = size.clone();
		} else if (!this._size.equals(size)) {
			var type = this._type,
				width = size.width,
				height = size.height;
			if (type === 'rectangle') {
				var radius = Size.min(this._radius, size.divide(2));
				this._radius.set(radius.width, radius.height);
			} else if (type === 'circle') {
				width = height = (width + height) / 2;
				this._radius = width / 2;
			} else if (type === 'ellipse') {
				this._radius.set(width / 2, height / 2);
			}
			this._size.set(width, height);
			this._changed(9);
		}
	},

	getRadius: function() {
		var rad = this._radius;
		return this._type === 'circle'
				? rad
				: new LinkedSize(rad.width, rad.height, this, 'setRadius');
	},

	setRadius: function(radius) {
		var type = this._type;
		if (type === 'circle') {
			if (radius === this._radius)
				return;
			var size = radius * 2;
			this._radius = radius;
			this._size.set(size, size);
		} else {
			radius = Size.read(arguments);
			if (!this._radius) {
				this._radius = radius.clone();
			} else {
				if (this._radius.equals(radius))
					return;
				this._radius.set(radius.width, radius.height);
				if (type === 'rectangle') {
					var size = Size.max(this._size, radius.multiply(2));
					this._size.set(size.width, size.height);
				} else if (type === 'ellipse') {
					this._size.set(radius.width * 2, radius.height * 2);
				}
			}
		}
		this._changed(9);
	},

	isEmpty: function() {
		return false;
	},

	toPath: function(insert) {
		var path = this._clone(new Path[Base.capitalize(this._type)]({
			center: new Point(),
			size: this._size,
			radius: this._radius,
			insert: false
		}), insert);
		if (paper.settings.applyMatrix)
			path.setApplyMatrix(true);
		return path;
	},

	_draw: function(ctx, param, strokeMatrix) {
		var style = this._style,
			hasFill = style.hasFill(),
			hasStroke = style.hasStroke(),
			dontPaint = param.dontFinish || param.clip,
			untransformed = !strokeMatrix;
		if (hasFill || hasStroke || dontPaint) {
			var type = this._type,
				radius = this._radius,
				isCircle = type === 'circle';
			if (!param.dontStart)
				ctx.beginPath();
			if (untransformed && isCircle) {
				ctx.arc(0, 0, radius, 0, Math.PI * 2, true);
			} else {
				var rx = isCircle ? radius : radius.width,
					ry = isCircle ? radius : radius.height,
					size = this._size,
					width = size.width,
					height = size.height;
				if (untransformed && type === 'rectangle' && rx === 0 && ry === 0) {
					ctx.rect(-width / 2, -height / 2, width, height);
				} else {
					var x = width / 2,
						y = height / 2,
						kappa = 1 - 0.5522847498307936,
						cx = rx * kappa,
						cy = ry * kappa,
						c = [
							-x, -y + ry,
							-x, -y + cy,
							-x + cx, -y,
							-x + rx, -y,
							x - rx, -y,
							x - cx, -y,
							x, -y + cy,
							x, -y + ry,
							x, y - ry,
							x, y - cy,
							x - cx, y,
							x - rx, y,
							-x + rx, y,
							-x + cx, y,
							-x, y - cy,
							-x, y - ry
						];
					if (strokeMatrix)
						strokeMatrix.transform(c, c, 32);
					ctx.moveTo(c[0], c[1]);
					ctx.bezierCurveTo(c[2], c[3], c[4], c[5], c[6], c[7]);
					if (x !== rx)
						ctx.lineTo(c[8], c[9]);
					ctx.bezierCurveTo(c[10], c[11], c[12], c[13], c[14], c[15]);
					if (y !== ry)
						ctx.lineTo(c[16], c[17]);
					ctx.bezierCurveTo(c[18], c[19], c[20], c[21], c[22], c[23]);
					if (x !== rx)
						ctx.lineTo(c[24], c[25]);
					ctx.bezierCurveTo(c[26], c[27], c[28], c[29], c[30], c[31]);
				}
			}
			ctx.closePath();
		}
		if (!dontPaint && (hasFill || hasStroke)) {
			this._setStyles(ctx);
			if (hasFill) {
				ctx.fill(style.getWindingRule());
				ctx.shadowColor = 'rgba(0,0,0,0)';
			}
			if (hasStroke)
				ctx.stroke();
		}
	},

	_canComposite: function() {
		return !(this.hasFill() && this.hasStroke());
	},

	_getBounds: function(getter, matrix) {
		var rect = new Rectangle(this._size).setCenter(0, 0);
		if (getter !== 'getBounds' && this.hasStroke())
			rect = rect.expand(this.getStrokeWidth());
		return matrix ? matrix._transformBounds(rect) : rect;
	}
},
new function() {

	function getCornerCenter(that, point, expand) {
		var radius = that._radius;
		if (!radius.isZero()) {
			var halfSize = that._size.divide(2);
			for (var i = 0; i < 4; i++) {
				var dir = new Point(i & 1 ? 1 : -1, i > 1 ? 1 : -1),
					corner = dir.multiply(halfSize),
					center = corner.subtract(dir.multiply(radius)),
					rect = new Rectangle(corner, center);
				if ((expand ? rect.expand(expand) : rect).contains(point))
					return center;
			}
		}
	}

	function getEllipseRadius(point, radius) {
		var angle = point.getAngleInRadians(),
			width = radius.width * 2,
			height = radius.height * 2,
			x = width * Math.sin(angle),
			y = height * Math.cos(angle);
		return width * height / (2 * Math.sqrt(x * x + y * y));
	}

	return {
		_contains: function _contains(point) {
			if (this._type === 'rectangle') {
				var center = getCornerCenter(this, point);
				return center
						? point.subtract(center).divide(this._radius)
							.getLength() <= 1
						: _contains.base.call(this, point);
			} else {
				return point.divide(this.size).getLength() <= 0.5;
			}
		},

		_hitTestSelf: function _hitTestSelf(point, options) {
			var hit = false;
			if (this.hasStroke()) {
				var type = this._type,
					radius = this._radius,
					strokeWidth = this.getStrokeWidth() + 2 * options.tolerance;
				if (type === 'rectangle') {
					var center = getCornerCenter(this, point, strokeWidth);
					if (center) {
						var pt = point.subtract(center);
						hit = 2 * Math.abs(pt.getLength()
								- getEllipseRadius(pt, radius)) <= strokeWidth;
					} else {
						var rect = new Rectangle(this._size).setCenter(0, 0),
							outer = rect.expand(strokeWidth),
							inner = rect.expand(-strokeWidth);
						hit = outer._containsPoint(point)
								&& !inner._containsPoint(point);
					}
				} else {
					if (type === 'ellipse')
						radius = getEllipseRadius(point, radius);
					hit = 2 * Math.abs(point.getLength() - radius)
							<= strokeWidth;
				}
			}
			return hit
					? new HitResult('stroke', this)
					: _hitTestSelf.base.apply(this, arguments);
		}
	};
}, {

statics: new function() {
	function createShape(type, point, size, radius, args) {
		var item = new Shape(Base.getNamed(args));
		item._type = type;
		item._size = size;
		item._radius = radius;
		return item.translate(point);
	}

	return {
		Circle: function() {
			var center = Point.readNamed(arguments, 'center'),
				radius = Base.readNamed(arguments, 'radius');
			return createShape('circle', center, new Size(radius * 2), radius,
					arguments);
		},

		Rectangle: function() {
			var rect = Rectangle.readNamed(arguments, 'rectangle'),
				radius = Size.min(Size.readNamed(arguments, 'radius'),
						rect.getSize(true).divide(2));
			return createShape('rectangle', rect.getCenter(true),
					rect.getSize(true), radius, arguments);
		},

		Ellipse: function() {
			var ellipse = Shape._readEllipse(arguments),
				radius = ellipse.radius;
			return createShape('ellipse', ellipse.center, radius.multiply(2),
					radius, arguments);
		},

		_readEllipse: function(args) {
			var center,
				radius;
			if (Base.hasNamed(args, 'radius')) {
				center = Point.readNamed(args, 'center');
				radius = Size.readNamed(args, 'radius');
			} else {
				var rect = Rectangle.readNamed(args, 'rectangle');
				center = rect.getCenter(true);
				radius = rect.getSize(true).divide(2);
			}
			return { center: center, radius: radius };
		}
	};
}});

var Raster = Item.extend({
	_class: 'Raster',
	_applyMatrix: false,
	_canApplyMatrix: false,
	_boundsGetter: 'getBounds',
	_boundsSelected: true,
	_serializeFields: {
		crossOrigin: null,
		source: null
	},

	initialize: function Raster(object, position) {
		if (!this._initialize(object,
				position !== undefined && Point.read(arguments, 1))) {
			if (typeof object === 'string') {
				this.setSource(object);
			} else {
				this.setImage(object);
			}
		}
		if (!this._size) {
			this._size = new Size();
			this._loaded = false;
		}
	},

	_equals: function(item) {
		return this.getSource() === item.getSource();
	},

	clone: function(insert) {
		var copy = new Raster(Item.NO_INSERT),
			image = this._image,
			canvas = this._canvas;
		if (image) {
			copy.setImage(image);
		} else if (canvas) {
			var copyCanvas = CanvasProvider.getCanvas(this._size);
			copyCanvas.getContext('2d').drawImage(canvas, 0, 0);
			copy.setImage(copyCanvas);
		}
		copy._crossOrigin = this._crossOrigin;
		return this._clone(copy, insert);
	},

	getSize: function() {
		var size = this._size;
		return new LinkedSize(size ? size.width : 0, size ? size.height : 0,
				this, 'setSize');
	},

	setSize: function() {
		var size = Size.read(arguments);
		if (!size.equals(this._size)) {
			if (size.width > 0 && size.height > 0) {
				var element = this.getElement();
				this.setImage(CanvasProvider.getCanvas(size));
				if (element)
					this.getContext(true).drawImage(element, 0, 0,
							size.width, size.height);
			} else {
				if (this._canvas)
					CanvasProvider.release(this._canvas);
				this._size = size.clone();
			}
		}
	},

	getWidth: function() {
		return this._size ? this._size.width : 0;
	},

	setWidth: function(width) {
		this.setSize(width, this.getHeight());
	},

	getHeight: function() {
		return this._size ? this._size.height : 0;
	},

	setHeight: function(height) {
		this.setSize(this.getWidth(), height);
	},

	isEmpty: function() {
		var size = this._size;
		return !size || size.width === 0 && size.height === 0;
	},

	getResolution: function() {
		var matrix = this._matrix,
			orig = new Point(0, 0).transform(matrix),
			u = new Point(1, 0).transform(matrix).subtract(orig),
			v = new Point(0, 1).transform(matrix).subtract(orig);
		return new Size(
			72 / u.getLength(),
			72 / v.getLength()
		);
	},

	getPpi: '#getResolution',

	getImage: function() {
		return this._image;
	},

	setImage: function(image) {
		if (this._canvas)
			CanvasProvider.release(this._canvas);
		if (image && image.getContext) {
			this._image = null;
			this._canvas = image;
			this._loaded = true;
		} else {
			this._image = image;
			this._canvas = null;
			this._loaded = image && image.complete;
		}
		this._size = new Size(
				image ? image.naturalWidth || image.width : 0,
				image ? image.naturalHeight || image.height : 0);
		this._context = null;
		this._changed(521);
	},

	getCanvas: function() {
		if (!this._canvas) {
			var ctx = CanvasProvider.getContext(this._size);
			try {
				if (this._image)
					ctx.drawImage(this._image, 0, 0);
				this._canvas = ctx.canvas;
			} catch (e) {
				CanvasProvider.release(ctx);
			}
		}
		return this._canvas;
	},

	setCanvas: '#setImage',

	getContext: function(modify) {
		if (!this._context)
			this._context = this.getCanvas().getContext('2d');
		if (modify) {
			this._image = null;
			this._changed(513);
		}
		return this._context;
	},

	setContext: function(context) {
		this._context = context;
	},

	getSource: function() {
		return this._image && this._image.src || this.toDataURL();
	},

	setSource: function(src) {
		var that = this,
			crossOrigin = this._crossOrigin,
			image;

		function loaded() {
			var view = that.getView();
			if (view) {
				paper = view._scope;
				that.setImage(image);
				that.emit('load');
				view.update();
			}
		}

		image = document.getElementById(src) || new Image();
		if (crossOrigin)
			image.crossOrigin = crossOrigin;
		if (image.naturalWidth && image.naturalHeight) {
			setTimeout(loaded, 0);
		} else {
			DomEvent.add(image, { load: loaded });
			if (!image.src)
				image.src = src;
		}
		this.setImage(image);
	},

	getCrossOrigin: function() {
		return this._image && this._image.crossOrigin || this._crossOrigin || '';
	},

	setCrossOrigin: function(crossOrigin) {
		this._crossOrigin = crossOrigin;
		if (this._image)
			this._image.crossOrigin = crossOrigin;
	},

	getElement: function() {
		return this._canvas || this._loaded && this._image;
	}
}, {
	beans: false,

	getSubCanvas: function() {
		var rect = Rectangle.read(arguments),
			ctx = CanvasProvider.getContext(rect.getSize());
		ctx.drawImage(this.getCanvas(), rect.x, rect.y,
				rect.width, rect.height, 0, 0, rect.width, rect.height);
		return ctx.canvas;
	},

	getSubRaster: function() {
		var rect = Rectangle.read(arguments),
			raster = new Raster(Item.NO_INSERT);
		raster.setImage(this.getSubCanvas(rect));
		raster.translate(rect.getCenter().subtract(this.getSize().divide(2)));
		raster._matrix.preConcatenate(this._matrix);
		raster.insertAbove(this);
		return raster;
	},

	toDataURL: function() {
		var src = this._image && this._image.src;
		if (/^data:/.test(src))
			return src;
		var canvas = this.getCanvas();
		return canvas ? canvas.toDataURL() : null;
	},

	drawImage: function(image ) {
		var point = Point.read(arguments, 1);
		this.getContext(true).drawImage(image, point.x, point.y);
	},

	getAverageColor: function(object) {
		var bounds, path;
		if (!object) {
			bounds = this.getBounds();
		} else if (object instanceof PathItem) {
			path = object;
			bounds = object.getBounds();
		} else if (object.width) {
			bounds = new Rectangle(object);
		} else if (object.x) {
			bounds = new Rectangle(object.x - 0.5, object.y - 0.5, 1, 1);
		}
		var sampleSize = 32,
			width = Math.min(bounds.width, sampleSize),
			height = Math.min(bounds.height, sampleSize);
		var ctx = Raster._sampleContext;
		if (!ctx) {
			ctx = Raster._sampleContext = CanvasProvider.getContext(
					new Size(sampleSize));
		} else {
			ctx.clearRect(0, 0, sampleSize + 1, sampleSize + 1);
		}
		ctx.save();
		var matrix = new Matrix()
				.scale(width / bounds.width, height / bounds.height)
				.translate(-bounds.x, -bounds.y);
		matrix.applyToContext(ctx);
		if (path)
			path.draw(ctx, new Base({ clip: true, matrices: [matrix] }));
		this._matrix.applyToContext(ctx);
		var element = this.getElement(),
			size = this._size;
		if (element)
			ctx.drawImage(element, -size.width / 2, -size.height / 2);
		ctx.restore();
		var pixels = ctx.getImageData(0.5, 0.5, Math.ceil(width),
				Math.ceil(height)).data,
			channels = [0, 0, 0],
			total = 0;
		for (var i = 0, l = pixels.length; i < l; i += 4) {
			var alpha = pixels[i + 3];
			total += alpha;
			alpha /= 255;
			channels[0] += pixels[i] * alpha;
			channels[1] += pixels[i + 1] * alpha;
			channels[2] += pixels[i + 2] * alpha;
		}
		for (var i = 0; i < 3; i++)
			channels[i] /= total;
		return total ? Color.read(channels) : null;
	},

	getPixel: function() {
		var point = Point.read(arguments);
		var data = this.getContext().getImageData(point.x, point.y, 1, 1).data;
		return new Color('rgb', [data[0] / 255, data[1] / 255, data[2] / 255],
				data[3] / 255);
	},

	setPixel: function() {
		var point = Point.read(arguments),
			color = Color.read(arguments),
			components = color._convert('rgb'),
			alpha = color._alpha,
			ctx = this.getContext(true),
			imageData = ctx.createImageData(1, 1),
			data = imageData.data;
		data[0] = components[0] * 255;
		data[1] = components[1] * 255;
		data[2] = components[2] * 255;
		data[3] = alpha != null ? alpha * 255 : 255;
		ctx.putImageData(imageData, point.x, point.y);
	},

	createImageData: function() {
		var size = Size.read(arguments);
		return this.getContext().createImageData(size.width, size.height);
	},

	getImageData: function() {
		var rect = Rectangle.read(arguments);
		if (rect.isEmpty())
			rect = new Rectangle(this._size);
		return this.getContext().getImageData(rect.x, rect.y,
				rect.width, rect.height);
	},

	setImageData: function(data ) {
		var point = Point.read(arguments, 1);
		this.getContext(true).putImageData(data, point.x, point.y);
	},

	_getBounds: function(getter, matrix) {
		var rect = new Rectangle(this._size).setCenter(0, 0);
		return matrix ? matrix._transformBounds(rect) : rect;
	},

	_hitTestSelf: function(point) {
		if (this._contains(point)) {
			var that = this;
			return new HitResult('pixel', that, {
				offset: point.add(that._size.divide(2)).round(),
				color: {
					get: function() {
						return that.getPixel(this.offset);
					}
				}
			});
		}
	},

	_draw: function(ctx) {
		var element = this.getElement();
		if (element) {
			ctx.globalAlpha = this._opacity;
			ctx.drawImage(element,
					-this._size.width / 2, -this._size.height / 2);
		}
	},

	_canComposite: function() {
		return true;
	}
});

var PlacedSymbol = Item.extend({
	_class: 'PlacedSymbol',
	_applyMatrix: false,
	_canApplyMatrix: false,
	_boundsGetter: { getBounds: 'getStrokeBounds' },
	_boundsSelected: true,
	_serializeFields: {
		symbol: null
	},

	initialize: function PlacedSymbol(arg0, arg1) {
		if (!this._initialize(arg0,
				arg1 !== undefined && Point.read(arguments, 1)))
			this.setSymbol(arg0 instanceof Symbol ? arg0 : new Symbol(arg0));
	},

	_equals: function(item) {
		return this._symbol === item._symbol;
	},

	getSymbol: function() {
		return this._symbol;
	},

	setSymbol: function(symbol) {
		this._symbol = symbol;
		this._changed(9);
	},

	clone: function(insert) {
		var copy = new PlacedSymbol(Item.NO_INSERT);
		copy.setSymbol(this._symbol);
		return this._clone(copy, insert);
	},

	isEmpty: function() {
		return this._symbol._definition.isEmpty();
	},

	_getBounds: function(getter, matrix, cacheItem) {
		var definition = this.symbol._definition;
		return definition._getCachedBounds(getter,
				matrix && matrix.chain(definition._matrix), cacheItem);
	},

	_hitTestSelf: function(point, options) {
		var res = this._symbol._definition._hitTest(point, options);
		if (res)
			res.item = this;
		return res;
	},

	_draw: function(ctx, param) {
		this.symbol._definition.draw(ctx, param);
	}

});

var HitResult = Base.extend({
	_class: 'HitResult',

	initialize: function HitResult(type, item, values) {
		this.type = type;
		this.item = item;
		if (values) {
			values.enumerable = true;
			this.inject(values);
		}
	},

	statics: {
		getOptions: function(options) {
			return new Base({
				type: null,
				tolerance: paper.settings.hitTolerance,
				fill: !options,
				stroke: !options,
				segments: !options,
				handles: false,
				ends: false,
				center: false,
				bounds: false,
				guides: false,
				selected: false
			}, options);
		}
	}
});

var Segment = Base.extend({
	_class: 'Segment',
	beans: true,

	initialize: function Segment(arg0, arg1, arg2, arg3, arg4, arg5) {
		var count = arguments.length,
			point, handleIn, handleOut;
		if (count === 0) {
		} else if (count === 1) {
			if (arg0.point) {
				point = arg0.point;
				handleIn = arg0.handleIn;
				handleOut = arg0.handleOut;
			} else {
				point = arg0;
			}
		} else if (count === 2 && typeof arg0 === 'number') {
			point = arguments;
		} else if (count <= 3) {
			point = arg0;
			handleIn = arg1;
			handleOut = arg2;
		} else {
			point = arg0 !== undefined ? [ arg0, arg1 ] : null;
			handleIn = arg2 !== undefined ? [ arg2, arg3 ] : null;
			handleOut = arg4 !== undefined ? [ arg4, arg5 ] : null;
		}
		new SegmentPoint(point, this, '_point');
		new SegmentPoint(handleIn, this, '_handleIn');
		new SegmentPoint(handleOut, this, '_handleOut');
	},

	_serialize: function(options) {
		return Base.serialize(this.isStraight() ? this._point
				: [this._point, this._handleIn, this._handleOut],
				options, true);
	},

	_changed: function(point) {
		var path = this._path;
		if (!path)
			return;
		var curves = path._curves,
			index = this._index,
			curve;
		if (curves) {
			if ((!point || point === this._point || point === this._handleIn)
					&& (curve = index > 0 ? curves[index - 1] : path._closed
						? curves[curves.length - 1] : null))
				curve._changed();
			if ((!point || point === this._point || point === this._handleOut)
					&& (curve = curves[index]))
				curve._changed();
		}
		path._changed(25);
	},

	getPoint: function() {
		return this._point;
	},

	setPoint: function() {
		var point = Point.read(arguments);
		this._point.set(point.x, point.y);
	},

	getHandleIn: function() {
		return this._handleIn;
	},

	setHandleIn: function() {
		var point = Point.read(arguments);
		this._handleIn.set(point.x, point.y);
	},

	getHandleOut: function() {
		return this._handleOut;
	},

	setHandleOut: function() {
		var point = Point.read(arguments);
		this._handleOut.set(point.x, point.y);
	},

	hasHandles: function() {
		return !this.isStraight();
	},

	isStraight: function() {
		return this._handleIn.isZero() && this._handleOut.isZero();
	},

	isLinear: function() {
		return Segment.isLinear(this, this.getNext());
	},

	isCollinear: function(segment) {
<<<<<<< HEAD
		var next1 = this.getNext(),
			next2 = segment.getNext();
		return this._handleOut.isZero() && next1._handleIn.isZero()
				&& segment._handleOut.isZero() && next2._handleIn.isZero()
				&& next1._point.subtract(this._point).isCollinear(
					next2._point.subtract(segment._point));
=======
		return Segment.isCollinear(this, this.getNext(),
				segment, segment.getNext());
>>>>>>> 7d82491c
	},

	isColinear: '#isCollinear',

	isOrthogonal: function() {
		return Segment.isOrthogonal(this.getPrevious(), this, this.getNext());
	},

	isOrthogonalArc: function() {
		return Segment.isOrthogonalArc(this, this.getNext());
	},

	isArc: '#isOrthogonalArc',

	_selectionState: 0,

	isSelected: function(_point) {
		var state = this._selectionState;
		return !_point ? !!(state & 7)
			: _point === this._point ? !!(state & 4)
			: _point === this._handleIn ? !!(state & 1)
			: _point === this._handleOut ? !!(state & 2)
			: false;
	},

	setSelected: function(selected, _point) {
		var path = this._path,
			selected = !!selected,
			state = this._selectionState,
			oldState = state,
			flag = !_point ? 7
					: _point === this._point ? 4
					: _point === this._handleIn ? 1
					: _point === this._handleOut ? 2
					: 0;
		if (selected) {
			state |= flag;
		} else {
			state &= ~flag;
		}
		this._selectionState = state;
		if (path && state !== oldState) {
			path._updateSelection(this, oldState, state);
			path._changed(129);
		}
	},

	getIndex: function() {
		return this._index !== undefined ? this._index : null;
	},

	getPath: function() {
		return this._path || null;
	},

	getCurve: function() {
		var path = this._path,
			index = this._index;
		if (path) {
			if (index > 0 && !path._closed
					&& index === path._segments.length - 1)
				index--;
			return path.getCurves()[index] || null;
		}
		return null;
	},

	getLocation: function() {
		var curve = this.getCurve();
		return curve
				? new CurveLocation(curve, this === curve._segment1 ? 0 : 1)
				: null;
	},

	getNext: function() {
		var segments = this._path && this._path._segments;
		return segments && (segments[this._index + 1]
				|| this._path._closed && segments[0]) || null;
	},

	getPrevious: function() {
		var segments = this._path && this._path._segments;
		return segments && (segments[this._index - 1]
				|| this._path._closed && segments[segments.length - 1]) || null;
	},

	reverse: function() {
		return new Segment(this._point, this._handleOut, this._handleIn);
	},

	remove: function() {
		return this._path ? !!this._path.removeSegment(this._index) : false;
	},

	clone: function() {
		return new Segment(this._point, this._handleIn, this._handleOut);
	},

	equals: function(segment) {
		return segment === this || segment && this._class === segment._class
				&& this._point.equals(segment._point)
				&& this._handleIn.equals(segment._handleIn)
				&& this._handleOut.equals(segment._handleOut)
				|| false;
	},

	toString: function() {
		var parts = [ 'point: ' + this._point ];
		if (!this._handleIn.isZero())
			parts.push('handleIn: ' + this._handleIn);
		if (!this._handleOut.isZero())
			parts.push('handleOut: ' + this._handleOut);
		return '{ ' + parts.join(', ') + ' }';
	},

	transform: function(matrix) {
		this._transformCoordinates(matrix, new Array(6), true);
		this._changed();
	},

	_transformCoordinates: function(matrix, coords, change) {
		var point = this._point,
			handleIn = !change || !this._handleIn.isZero()
					? this._handleIn : null,
			handleOut = !change || !this._handleOut.isZero()
					? this._handleOut : null,
			x = point._x,
			y = point._y,
			i = 2;
		coords[0] = x;
		coords[1] = y;
		if (handleIn) {
			coords[i++] = handleIn._x + x;
			coords[i++] = handleIn._y + y;
		}
		if (handleOut) {
			coords[i++] = handleOut._x + x;
			coords[i++] = handleOut._y + y;
		}
		if (matrix) {
			matrix._transformCoordinates(coords, coords, i / 2);
			x = coords[0];
			y = coords[1];
			if (change) {
				point._x = x;
				point._y = y;
				i  = 2;
				if (handleIn) {
					handleIn._x = coords[i++] - x;
					handleIn._y = coords[i++] - y;
				}
				if (handleOut) {
					handleOut._x = coords[i++] - x;
					handleOut._y = coords[i++] - y;
				}
			} else {
				if (!handleIn) {
					coords[i++] = x;
					coords[i++] = y;
				}
				if (!handleOut) {
					coords[i++] = x;
					coords[i++] = y;
				}
			}
		}
		return coords;
	},

   statics: {

		isLinear: function(seg1, seg2) {
			var l = seg2._point.subtract(seg1._point);
			return l.isCollinear(seg1._handleOut)
					&& l.isCollinear(seg2._handleIn);
		},

		isCollinear: function(seg1, seg2, seg3, seg4) {
			return seg1._handleOut.isZero() && seg2._handleIn.isZero()
					&& seg3._handleOut.isZero() && seg4._handleIn.isZero()
					&& seg2._point.subtract(seg1._point).isCollinear(
						seg4._point.subtract(seg3._point));
		},

		isOrthogonal: function(seg1, seg2, seg3) {
			return seg1._handleOut.isZero() && seg2._handleIn.isZero()
				&& seg2._handleOut.isZero() && seg3._handleIn.isZero()
				&& seg2._point.subtract(seg1._point).isOrthogonal(
						seg3._point.subtract(seg2._point));
		},

		isOrthogonalArc: function(seg1, seg2) {
			var handle1 = seg1._handleOut,
				handle2 = seg2._handleIn,
				kappa = 0.5522847498307936;
			if (handle1.isOrthogonal(handle2)) {
				var pt1 = seg1._point,
					pt2 = seg2._point,
					corner = new Line(pt1, handle1, true).intersect(
							new Line(pt2, handle2, true), true);
				return corner && Numerical.isZero(handle1.getLength() /
						corner.subtract(pt1).getLength() - kappa)
					&& Numerical.isZero(handle2.getLength() /
						corner.subtract(pt2).getLength() - kappa);
			}
			return false;
		},
	}
});

var SegmentPoint = Point.extend({
	initialize: function SegmentPoint(point, owner, key) {
		var x, y, selected;
		if (!point) {
			x = y = 0;
		} else if ((x = point[0]) !== undefined) {
			y = point[1];
		} else {
			var pt = point;
			if ((x = pt.x) === undefined) {
				pt = Point.read(arguments);
				x = pt.x;
			}
			y = pt.y;
			selected = pt.selected;
		}
		this._x = x;
		this._y = y;
		this._owner = owner;
		owner[key] = this;
		if (selected)
			this.setSelected(true);
	},

	set: function(x, y) {
		this._x = x;
		this._y = y;
		this._owner._changed(this);
		return this;
	},

	_serialize: function(options) {
		var f = options.formatter,
			x = f.number(this._x),
			y = f.number(this._y);
		return this.isSelected()
				? { x: x, y: y, selected: true }
				: [x, y];
	},

	getX: function() {
		return this._x;
	},

	setX: function(x) {
		this._x = x;
		this._owner._changed(this);
	},

	getY: function() {
		return this._y;
	},

	setY: function(y) {
		this._y = y;
		this._owner._changed(this);
	},

	isZero: function() {
		return Numerical.isZero(this._x) && Numerical.isZero(this._y);
	},

	setSelected: function(selected) {
		this._owner.setSelected(selected, this);
	},

	isSelected: function() {
		return this._owner.isSelected(this);
	}
});

var Curve = Base.extend({
	_class: 'Curve',

	initialize: function Curve(arg0, arg1, arg2, arg3, arg4, arg5, arg6, arg7) {
		var count = arguments.length;
		if (count === 3) {
			this._path = arg0;
			this._segment1 = arg1;
			this._segment2 = arg2;
		} else if (count === 0) {
			this._segment1 = new Segment();
			this._segment2 = new Segment();
		} else if (count === 1) {
			this._segment1 = new Segment(arg0.segment1);
			this._segment2 = new Segment(arg0.segment2);
		} else if (count === 2) {
			this._segment1 = new Segment(arg0);
			this._segment2 = new Segment(arg1);
		} else {
			var point1, handle1, handle2, point2;
			if (count === 4) {
				point1 = arg0;
				handle1 = arg1;
				handle2 = arg2;
				point2 = arg3;
			} else if (count === 8) {
				point1 = [arg0, arg1];
				point2 = [arg6, arg7];
				handle1 = [arg2 - arg0, arg3 - arg1];
				handle2 = [arg4 - arg6, arg5 - arg7];
			}
			this._segment1 = new Segment(point1, null, handle1);
			this._segment2 = new Segment(point2, handle2, null);
		}
	},

	_changed: function() {
		this._length = this._bounds = undefined;
	},

	getPoint1: function() {
		return this._segment1._point;
	},

	setPoint1: function() {
		var point = Point.read(arguments);
		this._segment1._point.set(point.x, point.y);
	},

	getPoint2: function() {
		return this._segment2._point;
	},

	setPoint2: function() {
		var point = Point.read(arguments);
		this._segment2._point.set(point.x, point.y);
	},

	getHandle1: function() {
		return this._segment1._handleOut;
	},

	setHandle1: function() {
		var point = Point.read(arguments);
		this._segment1._handleOut.set(point.x, point.y);
	},

	getHandle2: function() {
		return this._segment2._handleIn;
	},

	setHandle2: function() {
		var point = Point.read(arguments);
		this._segment2._handleIn.set(point.x, point.y);
	},

	getSegment1: function() {
		return this._segment1;
	},

	getSegment2: function() {
		return this._segment2;
	},

	getPath: function() {
		return this._path;
	},

	getIndex: function() {
		return this._segment1._index;
	},

	getNext: function() {
		var curves = this._path && this._path._curves;
		return curves && (curves[this._segment1._index + 1]
				|| this._path._closed && curves[0]) || null;
	},

	getPrevious: function() {
		var curves = this._path && this._path._curves;
		return curves && (curves[this._segment1._index - 1]
				|| this._path._closed && curves[curves.length - 1]) || null;
	},

	isSelected: function() {
		return this.getPoint1().isSelected()
				&& this.getHandle2().isSelected()
				&& this.getHandle2().isSelected()
				&& this.getPoint2().isSelected();
	},

	setSelected: function(selected) {
		this.getPoint1().setSelected(selected);
		this.getHandle1().setSelected(selected);
		this.getHandle2().setSelected(selected);
		this.getPoint2().setSelected(selected);
	},

	getValues: function(matrix) {
		return Curve.getValues(this._segment1, this._segment2, matrix);
	},

	getPoints: function() {
		var coords = this.getValues(),
			points = [];
		for (var i = 0; i < 8; i += 2)
			points.push(new Point(coords[i], coords[i + 1]));
		return points;
	},

	getLength: function() {
		if (this._length == null) {
			this._length = this.isLinear()
				? this._segment2._point.getDistance(this._segment1._point)
				: Curve.getLength(this.getValues(), 0, 1);
		}
		return this._length;
	},

	getArea: function() {
		return Curve.getArea(this.getValues());
	},

	getPart: function(from, to) {
		return new Curve(Curve.getPart(this.getValues(), from, to));
	},

	getPartLength: function(from, to) {
		return Curve.getLength(this.getValues(), from, to);
	},

	hasHandles: function() {
		return !this._segment1._handleOut.isZero()
				|| !this._segment2._handleIn.isZero();
	},

	isLinear: function() {
		return Segment.isLinear(this._segment1, this._segment2);
	},

	isCollinear: function(curve) {
		return Ssegment.isCollinear(this._segment1, this._segment2,
				curve._segment1, curve._segment2);
	},

	isOrthogonalArc: function() {
		return Segment.isOrthogonalArc(this._segment1, this._segment2);
	},

	getIntersections: function(curve) {
		return Curve.filterIntersections(Curve.getIntersections(
				this.getValues(), curve.getValues(), this, curve, []));
	},

	_getParameter: function(offset, isParameter) {
		return isParameter
				? offset
				: offset && offset.curve === this
					? offset.parameter
					: offset === undefined && isParameter === undefined
						? 0.5
						: this.getParameterAt(offset, 0);
	},

	divide: function(offset, isParameter, ignoreLinear) {
		var parameter = this._getParameter(offset, isParameter),
			tolerance = 0.000001,
			res = null;
		if (parameter > tolerance && parameter < 1 - tolerance) {
			var parts = Curve.subdivide(this.getValues(), parameter),
				isLinear = ignoreLinear ? false : this.isLinear(),
				left = parts[0],
				right = parts[1];

			if (!isLinear) {
				this._segment1._handleOut.set(left[2] - left[0],
						left[3] - left[1]);
				this._segment2._handleIn.set(right[4] - right[6],
						right[5] - right[7]);
			}

			var x = left[6], y = left[7],
				segment = new Segment(new Point(x, y),
						!isLinear && new Point(left[4] - x, left[5] - y),
						!isLinear && new Point(right[2] - x, right[3] - y));

			if (this._path) {
				if (this._segment1._index > 0 && this._segment2._index === 0) {
					this._path.add(segment);
				} else {
					this._path.insert(this._segment2._index, segment);
				}
				res = this;
			} else {
				var end = this._segment2;
				this._segment2 = segment;
				res = new Curve(segment, end);
			}
		}
		return res;
	},

	split: function(offset, isParameter) {
		return this._path
			? this._path.split(this._segment1._index,
					this._getParameter(offset, isParameter))
			: null;
	},

	reverse: function() {
		return new Curve(this._segment2.reverse(), this._segment1.reverse());
	},

	remove: function() {
		var removed = false;
		if (this._path) {
			var segment2 = this._segment2,
				handleOut = segment2._handleOut;
			removed = segment2.remove();
			if (removed)
				this._segment1._handleOut.set(handleOut.x, handleOut.y);
		}
		return removed;
	},

	clone: function() {
		return new Curve(this._segment1, this._segment2);
	},

	toString: function() {
		var parts = [ 'point1: ' + this._segment1._point ];
		if (!this._segment1._handleOut.isZero())
			parts.push('handle1: ' + this._segment1._handleOut);
		if (!this._segment2._handleIn.isZero())
			parts.push('handle2: ' + this._segment2._handleIn);
		parts.push('point2: ' + this._segment2._point);
		return '{ ' + parts.join(', ') + ' }';
	},

statics: {
	getValues: function(segment1, segment2, matrix) {
		var p1 = segment1._point,
			h1 = segment1._handleOut,
			h2 = segment2._handleIn,
			p2 = segment2._point,
			values = [
				p1._x, p1._y,
				p1._x + h1._x, p1._y + h1._y,
				p2._x + h2._x, p2._y + h2._y,
				p2._x, p2._y
			];
		if (matrix)
			matrix._transformCoordinates(values, values, 4);
		return values;
	},

<<<<<<< HEAD
	evaluate: function(v, t, type) {
		if (t == null || t < 0 || t > 1)
			return null;
		var p1x = v[0], p1y = v[1],
			c1x = v[2], c1y = v[3],
			c2x = v[4], c2y = v[5],
			p2x = v[6], p2y = v[7],
			tolerance = 0.000001,
			x, y;

		if (type === 0 && (t < tolerance || t > 1 - tolerance)) {
			var isZero = t < tolerance;
			x = isZero ? p1x : p2x;
			y = isZero ? p1y : p2y;
		} else {
			var cx = 3 * (c1x - p1x),
				bx = 3 * (c2x - c1x) - cx,
				ax = p2x - p1x - cx - bx,

				cy = 3 * (c1y - p1y),
				by = 3 * (c2y - c1y) - cy,
				ay = p2y - p1y - cy - by;
			if (type === 0) {
				x = ((ax * t + bx) * t + cx) * t + p1x;
				y = ((ay * t + by) * t + cy) * t + p1y;
			} else {
				if (t < tolerance && c1x === p1x && c1y === p1y
						|| t > 1 - tolerance && c2x === p2x && c2y === p2y) {
					x = c2x - c1x;
					y = c2y - c1y;
				} else if (t < tolerance) {
					x = cx;
					y = cy;
				} else if (t > 1 - tolerance) {
					x = 3 * (p2x - c2x);
					y = 3 * (p2y - c2y);
				} else {
					x = (3 * ax * t + 2 * bx) * t + cx;
					y = (3 * ay * t + 2 * by) * t + cy;
				}
				if (type === 3) {
					var x2 = 6 * ax * t + 2 * bx,
						y2 = 6 * ay * t + 2 * by;
					return (x * y2 - y * x2) / Math.pow(x * x + y * y, 3 / 2);
				}
			}
		}
		return type === 2 ? new Point(y, -x) : new Point(x, y);
	},

=======
>>>>>>> 7d82491c
	subdivide: function(v, t) {
		var p1x = v[0], p1y = v[1],
			c1x = v[2], c1y = v[3],
			c2x = v[4], c2y = v[5],
			p2x = v[6], p2y = v[7];
		if (t === undefined)
			t = 0.5;
		var u = 1 - t,
			p3x = u * p1x + t * c1x, p3y = u * p1y + t * c1y,
			p4x = u * c1x + t * c2x, p4y = u * c1y + t * c2y,
			p5x = u * c2x + t * p2x, p5y = u * c2y + t * p2y,
			p6x = u * p3x + t * p4x, p6y = u * p3y + t * p4y,
			p7x = u * p4x + t * p5x, p7y = u * p4y + t * p5y,
			p8x = u * p6x + t * p7x, p8y = u * p6y + t * p7y;
		return [
			[p1x, p1y, p3x, p3y, p6x, p6y, p8x, p8y],
			[p8x, p8y, p7x, p7y, p5x, p5y, p2x, p2y]
		];
	},

	solveCubic: function (v, coord, val, roots, min, max) {
		var p1 = v[coord],
			c1 = v[coord + 2],
			c2 = v[coord + 4],
			p2 = v[coord + 6],
			c = 3 * (c1 - p1),
			b = 3 * (c2 - c1) - c,
			a = p2 - p1 - c - b;
		return Numerical.solveCubic(a, b, c, p1 - val, roots, min, max);
	},

	getParameterOf: function(v, x, y) {
		var tolerance = 0.000001;
		if (Math.abs(v[0] - x) < tolerance && Math.abs(v[1] - y) < tolerance)
			return 0;
		if (Math.abs(v[6] - x) < tolerance && Math.abs(v[7] - y) < tolerance)
			return 1;
		var txs = [],
			tys = [],
			sx = Curve.solveCubic(v, 0, x, txs, 0, 1),
			sy = Curve.solveCubic(v, 1, y, tys, 0, 1),
			tx, ty;
		for (var cx = 0;  sx === -1 || cx < sx;) {
			if (sx === -1 || (tx = txs[cx++]) > 0 && tx < 1) {
				for (var cy = 0; sy === -1 || cy < sy;) {
					if (sy === -1 || (ty = tys[cy++]) > 0 && ty < 1) {
						if (sx === -1) {
							tx = ty;
						} else if (sy === -1) {
							ty = tx;
						}
						if (Math.abs(tx - ty) < tolerance)
							return (tx + ty) * 0.5;
					}
				}
				if (sx === -1)
					break;
			}
		}
		return null;
	},

	getPart: function(v, from, to) {
		if (from > 0)
			v = Curve.subdivide(v, from)[1];
		if (to < 1)
			v = Curve.subdivide(v, (to - from) / (1 - from))[0];
		return v;
	},

	hasHandles: function(v) {
		var isZero = Numerical.isZero;
		return !(isZero(v[0] - v[2]) && isZero(v[1] - v[3])
				&& isZero(v[4] - v[6]) && isZero(v[5] - v[7]));
	},

	isLinear: function(v) {
		var p1x = v[0], p1y = v[1],
			p2x = v[6], p2y = v[7],
			l = new Point(p2x - p1x, p2y - p1y);
		return l.isCollinear(new Point(v[2] - p1x, v[3] - p1y))
				&& l.isCollinear(new Point(v[4] - p2x, v[5] - p2y));
	},

	isFlatEnough: function(v, tolerance) {
		var p1x = v[0], p1y = v[1],
			c1x = v[2], c1y = v[3],
			c2x = v[4], c2y = v[5],
			p2x = v[6], p2y = v[7],
			ux = 3 * c1x - 2 * p1x - p2x,
			uy = 3 * c1y - 2 * p1y - p2y,
			vx = 3 * c2x - 2 * p2x - p1x,
			vy = 3 * c2y - 2 * p2y - p1y;
		return Math.max(ux * ux, vx * vx) + Math.max(uy * uy, vy * vy)
				< 10 * tolerance * tolerance;
	},

	getArea: function(v) {
		var p1x = v[0], p1y = v[1],
			c1x = v[2], c1y = v[3],
			c2x = v[4], c2y = v[5],
			p2x = v[6], p2y = v[7];
		return (  3.0 * c1y * p1x - 1.5 * c1y * c2x
				- 1.5 * c1y * p2x - 3.0 * p1y * c1x
				- 1.5 * p1y * c2x - 0.5 * p1y * p2x
				+ 1.5 * c2y * p1x + 1.5 * c2y * c1x
				- 3.0 * c2y * p2x + 0.5 * p2y * p1x
				+ 1.5 * p2y * c1x + 3.0 * p2y * c2x) / 10;
	},

	getEdgeSum: function(v) {
		return	  (v[0] - v[2]) * (v[3] + v[1])
				+ (v[2] - v[4]) * (v[5] + v[3])
				+ (v[4] - v[6]) * (v[7] + v[5]);
	},

	getBounds: function(v) {
		var min = v.slice(0, 2),
			max = min.slice(),
			roots = [0, 0];
		for (var i = 0; i < 2; i++)
			Curve._addBounds(v[i], v[i + 2], v[i + 4], v[i + 6],
					i, 0, min, max, roots);
		return new Rectangle(min[0], min[1], max[0] - min[0], max[1] - min[1]);
	},

	_addBounds: function(v0, v1, v2, v3, coord, padding, min, max, roots) {
		function add(value, padding) {
			var left = value - padding,
				right = value + padding;
			if (left < min[coord])
				min[coord] = left;
			if (right > max[coord])
				max[coord] = right;
		}
		var a = 3 * (v1 - v2) - v0 + v3,
			b = 2 * (v0 + v2) - 4 * v1,
			c = v1 - v0,
			count = Numerical.solveQuadratic(a, b, c, roots),
			tMin = 0.000001,
			tMax = 1 - tMin;
		add(v3, 0);
		for (var i = 0; i < count; i++) {
			var t = roots[i],
				u = 1 - t;
			if (tMin < t && t < tMax)
				add(u * u * u * v0
					+ 3 * u * u * t * v1
					+ 3 * u * t * t * v2
					+ t * t * t * v3,
					padding);
		}
	}
}}, Base.each(
	['getBounds', 'getStrokeBounds', 'getHandleBounds', 'getRoughBounds'],
	function(name) {
		this[name] = function() {
			if (!this._bounds)
				this._bounds = {};
			var bounds = this._bounds[name];
			if (!bounds) {
				bounds = this._bounds[name] = Path[name]([this._segment1,
						this._segment2], false, this._path.getStyle());
			}
			return bounds.clone();
		};
	},
{

}), {
	beans: false,

	getParameterAt: function(offset, start) {
		return Curve.getParameterAt(this.getValues(), offset, start);
	},

	getParameterOf: function() {
		var point = Point.read(arguments);
		return Curve.getParameterOf(this.getValues(), point.x, point.y);
	},

	getLocationAt: function(offset, isParameter) {
		var t = isParameter ? offset : this.getParameterAt(offset);
		return t != null && t >= 0 && t <= 1
				? new CurveLocation(this, t)
				: null;
	},

	getLocationOf: function() {
		return this.getLocationAt(this.getParameterOf(Point.read(arguments)),
				true);
	},

	getOffsetOf: function() {
		var loc = this.getLocationOf.apply(this, arguments);
		return loc ? loc.getOffset() : null;
	},

	getNearestLocation: function() {
		var point = Point.read(arguments),
			values = this.getValues(),
			count = 100,
			minDist = Infinity,
			minT = 0;

		function refine(t) {
			if (t >= 0 && t <= 1) {
				var dist = point.getDistance(Curve.getPoint(values, t), true);
				if (dist < minDist) {
					minDist = dist;
					minT = t;
					return true;
				}
			}
		}

		for (var i = 0; i <= count; i++)
			refine(i / count);

		var step = 1 / (count * 2);
		while (step > 0.000001) {
			if (!refine(minT - step) && !refine(minT + step))
				step /= 2;
		}
		var pt = Curve.getPoint(values, minT);
		return new CurveLocation(this, minT, pt, null, null, null,
				point.getDistance(pt));
	},

	getNearestPoint: function() {
		return this.getNearestLocation.apply(this, arguments).getPoint();
	}

},
new function() {
	var methods = ['getPoint', 'getTangent', 'getNormal', 'getWeightedTangent',
		'getWeightedNormal', 'getCurvature'];
	return Base.each(methods,
	function(name) {
		this[name + 'At'] = function(offset, isParameter) {
			var values = this.getValues();
			return Curve[name](values, isParameter ? offset
					: Curve.getParameterAt(values, offset, 0));
		};
	}, {
		statics: {
			evaluateMethods: methods
		}
	})
},
new function() {

	function getLengthIntegrand(v) {
		var p1x = v[0], p1y = v[1],
			c1x = v[2], c1y = v[3],
			c2x = v[4], c2y = v[5],
			p2x = v[6], p2y = v[7],

			ax = 9 * (c1x - c2x) + 3 * (p2x - p1x),
			bx = 6 * (p1x + c2x) - 12 * c1x,
			cx = 3 * (c1x - p1x),

			ay = 9 * (c1y - c2y) + 3 * (p2y - p1y),
			by = 6 * (p1y + c2y) - 12 * c1y,
			cy = 3 * (c1y - p1y);

		return function(t) {
			var dx = (ax * t + bx) * t + cx,
				dy = (ay * t + by) * t + cy;
			return Math.sqrt(dx * dx + dy * dy);
		};
	}

	function getIterations(a, b) {
		return Math.max(2, Math.min(16, Math.ceil(Math.abs(b - a) * 32)));
	}

	function evaluate(v, t, type, normalized) {
		if (t == null || t < 0 || t > 1)
			return null;
		var p1x = v[0], p1y = v[1],
			c1x = v[2], c1y = v[3],
			c2x = v[4], c2y = v[5],
			p2x = v[6], p2y = v[7],
			tolerance = 0.000001,
			x, y;

		if (type === 0 && (t < tolerance || t > 1 - tolerance)) {
			var isZero = t < tolerance;
			x = isZero ? p1x : p2x;
			y = isZero ? p1y : p2y;
		} else {
			var cx = 3 * (c1x - p1x),
				bx = 3 * (c2x - c1x) - cx,
				ax = p2x - p1x - cx - bx,

				cy = 3 * (c1y - p1y),
				by = 3 * (c2y - c1y) - cy,
				ay = p2y - p1y - cy - by;
			if (type === 0) {
				x = ((ax * t + bx) * t + cx) * t + p1x;
				y = ((ay * t + by) * t + cy) * t + p1y;
			} else {
				if (t < tolerance) {
					x = cx;
					y = cy;
				} else if (t > 1 - tolerance) {
					x = 3 * (p2x - c2x);
					y = 3 * (p2y - c2y);
				} else {
					x = (3 * ax * t + 2 * bx) * t + cx;
					y = (3 * ay * t + 2 * by) * t + cy;
				}
				if (normalized) {
					if (x === 0 && y === 0
							&& (t < tolerance || t > 1 - tolerance)) {
						x = c2x - c1x;
						y = c2y - c1y;
					}
					var len = Math.sqrt(x * x + y * y);
					x /= len;
					y /= len;
				}
				if (type === 3) {
					var x2 = 6 * ax * t + 2 * bx,
						y2 = 6 * ay * t + 2 * by,
						d = Math.pow(x * x + y * y, 3 / 2);
					x = d !== 0 ? (x * y2 - y * x2) / d : 0;
					y = 0;
				}
			}
		}
		return type === 2 ? new Point(y, -x) : new Point(x, y);
	}

	return {
		statics: true,

		getLength: function(v, a, b) {
			if (a === undefined)
				a = 0;
			if (b === undefined)
				b = 1;
			var isZero = Numerical.isZero;
			if (a === 0 && b === 1
					&& isZero(v[0] - v[2]) && isZero(v[1] - v[3])
					&& isZero(v[6] - v[4]) && isZero(v[7] - v[5])) {
				var dx = v[6] - v[0],
					dy = v[7] - v[1];
				return Math.sqrt(dx * dx + dy * dy);
			}
			var ds = getLengthIntegrand(v);
			return Numerical.integrate(ds, a, b, getIterations(a, b));
		},

		getParameterAt: function(v, offset, start) {
			if (start === undefined)
				start = offset < 0 ? 1 : 0
			if (offset === 0)
				return start;
			var tolerance = 0.000001,
				abs = Math.abs,
				forward = offset > 0,
				a = forward ? start : 0,
				b = forward ? 1 : start,
				ds = getLengthIntegrand(v),
				rangeLength = Numerical.integrate(ds, a, b,
						getIterations(a, b));
			if (abs(offset - rangeLength) < tolerance) {
				return forward ? b : a;
			} else if (abs(offset) > rangeLength) {
				return null;
			}
			var guess = offset / rangeLength,
				length = 0;
			function f(t) {
				length += Numerical.integrate(ds, start, t,
						getIterations(start, t));
				start = t;
				return length - offset;
			}
			return Numerical.findRoot(f, ds, start + guess, a, b, 16,
					tolerance);
<<<<<<< HEAD
=======
		},

		getPoint: function(v, t) {
			return evaluate(v, t, 0, false);
		},

		getTangent: function(v, t) {
			return evaluate(v, t, 1, true);
		},

		getWeightedTangent: function(v, t) {
			return evaluate(v, t, 1, false);
		},

		getNormal: function(v, t) {
			return evaluate(v, t, 2, true);
		},

		getWeightedNormal: function(v, t) {
			return evaluate(v, t, 2, false);
		},

		getCurvature: function(v, t) {
			return evaluate(v, t, 3, false).x;
>>>>>>> 7d82491c
		}
	};
}, new function() {
	function addLocation(locations, include, curve1, t1, point1, curve2, t2,
			point2) {
		var loc = new CurveLocation(curve1, t1, point1, curve2, t2, point2);
		if (!include || include(loc))
			locations.push(loc);
	}

	function addCurveIntersections(v1, v2, curve1, curve2, locations, include,
			tMin, tMax, uMin, uMax, oldTDiff, reverse, recursion) {
		if (recursion > 32)
			return;
		var q0x = v2[0], q0y = v2[1], q3x = v2[6], q3y = v2[7],
			tolerance = 0.000001,
			getSignedDistance = Line.getSignedDistance,
			d1 = getSignedDistance(q0x, q0y, q3x, q3y, v2[2], v2[3]) || 0,
			d2 = getSignedDistance(q0x, q0y, q3x, q3y, v2[4], v2[5]) || 0,
			factor = d1 * d2 > 0 ? 3 / 4 : 4 / 9,
			dMin = factor * Math.min(0, d1, d2),
			dMax = factor * Math.max(0, d1, d2),
			dp0 = getSignedDistance(q0x, q0y, q3x, q3y, v1[0], v1[1]),
			dp1 = getSignedDistance(q0x, q0y, q3x, q3y, v1[2], v1[3]),
			dp2 = getSignedDistance(q0x, q0y, q3x, q3y, v1[4], v1[5]),
			dp3 = getSignedDistance(q0x, q0y, q3x, q3y, v1[6], v1[7]),
			tMinNew, tMaxNew, tDiff;
		if (q0x === q3x && uMax - uMin < tolerance && recursion > 3) {
			tMaxNew = tMinNew = (tMax + tMin) / 2;
			tDiff = 0;
		} else {
			var hull = getConvexHull(dp0, dp1, dp2, dp3),
				top = hull[0],
				bottom = hull[1],
				tMinClip, tMaxClip;
			tMinClip = clipConvexHull(top, bottom, dMin, dMax);
			top.reverse();
			bottom.reverse();
			tMaxClip = clipConvexHull(top, bottom, dMin, dMax);
			if (tMinClip == null || tMaxClip == null)
				return;
			v1 = Curve.getPart(v1, tMinClip, tMaxClip);
			tDiff = tMaxClip - tMinClip;
			tMinNew = tMax * tMinClip + tMin * (1 - tMinClip);
			tMaxNew = tMax * tMaxClip + tMin * (1 - tMaxClip);
		}
		if (oldTDiff > 0.5 && tDiff > 0.5) {
			if (tMaxNew - tMinNew > uMax - uMin) {
				var parts = Curve.subdivide(v1, 0.5),
					t = tMinNew + (tMaxNew - tMinNew) / 2;
				addCurveIntersections(
					v2, parts[0], curve2, curve1, locations, include,
					uMin, uMax, tMinNew, t, tDiff, !reverse, ++recursion);
				addCurveIntersections(
					v2, parts[1], curve2, curve1, locations, include,
					uMin, uMax, t, tMaxNew, tDiff, !reverse, recursion);
			} else {
				var parts = Curve.subdivide(v2, 0.5),
					t = uMin + (uMax - uMin) / 2;
				addCurveIntersections(
					parts[0], v1, curve2, curve1, locations, include,
					uMin, t, tMinNew, tMaxNew, tDiff, !reverse, ++recursion);
				addCurveIntersections(
					parts[1], v1, curve2, curve1, locations, include,
					t, uMax, tMinNew, tMaxNew, tDiff, !reverse, recursion);
			}
		} else if (Math.max(uMax - uMin, tMaxNew - tMinNew) < tolerance) {
			var t1 = tMinNew + (tMaxNew - tMinNew) / 2,
				t2 = uMin + (uMax - uMin) / 2;
			if (reverse) {
				addLocation(locations, include,
						curve2, t2, Curve.getPoint(v2, t2),
						curve1, t1, Curve.getPoint(v1, t1));
			} else {
				addLocation(locations, include,
						curve1, t1, Curve.getPoint(v1, t1),
						curve2, t2, Curve.getPoint(v2, t2));
			}
		} else if (tDiff > 0) {
			addCurveIntersections(v2, v1, curve2, curve1, locations, include,
					uMin, uMax, tMinNew, tMaxNew, tDiff, !reverse, ++recursion);
		}
	}

	function getConvexHull(dq0, dq1, dq2, dq3) {
		var p0 = [ 0, dq0 ],
			p1 = [ 1 / 3, dq1 ],
			p2 = [ 2 / 3, dq2 ],
			p3 = [ 1, dq3 ],
			getSignedDistance = Line.getSignedDistance,
			dist1 = getSignedDistance(0, dq0, 1, dq3, 1 / 3, dq1),
			dist2 = getSignedDistance(0, dq0, 1, dq3, 2 / 3, dq2),
			flip = false,
			hull;
		if (dist1 * dist2 < 0) {
			hull = [[p0, p1, p3], [p0, p2, p3]];
			flip = dist1 < 0;
		} else {
			var pmax, cross = 0,
				distZero = dist1 === 0 || dist2 === 0;
			if (Math.abs(dist1) > Math.abs(dist2)) {
				pmax = p1;
				cross = (dq3 - dq2 - (dq3 - dq0) / 3)
						* (2 * (dq3 - dq2) - dq3 + dq1) / 3;
			} else {
				pmax = p2;
				cross = (dq1 - dq0 + (dq0 - dq3) / 3)
						* (-2 * (dq0 - dq1) + dq0 - dq2) / 3;
			}
			hull = cross < 0 || distZero
					? [[p0, pmax, p3], [p0, p3]]
					: [[p0, p1, p2, p3], [p0, p3]];
			flip = dist1 ? dist1 < 0 : dist2 < 0;
		}
		return flip ? hull.reverse() : hull;
	}

	function clipConvexHull(hullTop, hullBottom, dMin, dMax) {
		if (hullTop[0][1] < dMin) {
			return clipConvexHullPart(hullTop, true, dMin);
		} else if (hullBottom[0][1] > dMax) {
			return clipConvexHullPart(hullBottom, false, dMax);
		} else {
			return hullTop[0][0];
		}
	}

	function clipConvexHullPart(part, top, threshold) {
		var px = part[0][0],
			py = part[0][1];
		for (var i = 1, l = part.length; i < l; i++) {
			var qx = part[i][0],
				qy = part[i][1];
			if (top ? qy >= threshold : qy <= threshold)
				return px + (threshold - py) * (qx - px) / (qy - py);
			px = qx;
			py = qy;
		}
		return null;
	}

	function addCurveLineIntersections(v1, v2, curve1, curve2, locations,
			include) {
		var flip = Curve.isLinear(v1),
			vc = flip ? v2 : v1,
			vl = flip ? v1 : v2,
			lx1 = vl[0], ly1 = vl[1],
			lx2 = vl[6], ly2 = vl[7],
			ldx = lx2 - lx1,
			ldy = ly2 - ly1,
			angle = Math.atan2(-ldy, ldx),
			sin = Math.sin(angle),
			cos = Math.cos(angle),
			rlx2 = ldx * cos - ldy * sin,
			rvl = [0, 0, 0, 0, rlx2, 0, rlx2, 0],
			rvc = [];
		for(var i = 0; i < 8; i += 2) {
			var x = vc[i] - lx1,
				y = vc[i + 1] - ly1;
			rvc.push(
				x * cos - y * sin,
				y * cos + x * sin);
		}
		var roots = [],
			count = Curve.solveCubic(rvc, 1, 0, roots, 0, 1);
		for (var i = 0; i < count; i++) {
			var tc = roots[i],
				x = Curve.getPoint(rvc, tc).x;
			if (x >= 0 && x <= rlx2) {
				var tl = Curve.getParameterOf(rvl, x, 0),
					t1 = flip ? tl : tc,
					t2 = flip ? tc : tl;
				addLocation(locations, include,
						curve1, t1, Curve.getPoint(v1, t1),
						curve2, t2, Curve.getPoint(v2, t2));
			}
		}
	}

	function addLineIntersection(v1, v2, curve1, curve2, locations, include) {
		var point = Line.intersect(
				v1[0], v1[1], v1[6], v1[7],
				v2[0], v2[1], v2[6], v2[7]);
		if (point) {
			var x = point.x,
				y = point.y;
			addLocation(locations, include,
					curve1, Curve.getParameterOf(v1, x, y), point,
					curve2, Curve.getParameterOf(v2, x, y), point);
		}
	}

	return { statics: {
		getIntersections: function(v1, v2, c1, c2, locations, include) {
			var linear1 = Curve.isLinear(v1),
				linear2 = Curve.isLinear(v2),
				c1p1 = c1.getPoint1(),
				c1p2 = c1.getPoint2(),
				c2p1 = c2.getPoint1(),
				c2p2 = c2.getPoint2(),
				tolerance = 0.000001;
			if (c1p1.isClose(c2p1, tolerance))
				addLocation(locations, include, c1, 0, c1p1, c2, 0, c1p1);
			if (c1p1.isClose(c2p2, tolerance))
				addLocation(locations, include, c1, 0, c1p1, c2, 1, c1p1);
			(linear1 && linear2
				? addLineIntersection
				: linear1 || linear2
					? addCurveLineIntersections
					: addCurveIntersections)(
						v1, v2, c1, c2, locations, include,
						0, 1, 0, 1, 0, false, 0);
			if (c1p2.isClose(c2p1, tolerance))
				addLocation(locations, include, c1, 1, c1p2, c2, 0, c1p2);
			if (c1p2.isClose(c2p2, tolerance))
				addLocation(locations, include, c1, 1, c1p2, c2, 1, c1p2);
			return locations;
		},

		filterIntersections: function(locations, _expand) {
			var last = locations.length - 1,
				tMax = 1 - 0.000001;
			for (var i = last; i >= 0; i--) {
				var loc = locations[i],
					next = loc._curve.getNext(),
					next2 = loc._curve2.getNext();
				if (next && loc._parameter >= tMax) {
					loc._parameter = 0;
					loc._curve = next;
				}
				if (next2 && loc._parameter2 >= tMax) {
					loc._parameter2 = 0;
					loc._curve2 = next2;
				}
			}

			function compare(loc1, loc2) {
				var path1 = loc1.getPath(),
					path2 = loc2.getPath();
				return path1 === path2
						? (loc1.getIndex() + loc1.getParameter())
								- (loc2.getIndex() + loc2.getParameter())
						: path1._id - path2._id;
			}

			if (last > 0) {
				locations.sort(compare);
				for (var i = last; i > 0; i--) {
					if (locations[i].equals(locations[i - 1])) {
						locations.splice(i, 1);
						last--;
					}
				}
			}
			if (_expand) {
				for (var i = last; i >= 0; i--)
					locations.push(locations[i].getIntersection());
				locations.sort(compare);
			}
			return locations;
		}
	}};
});

var CurveLocation = Base.extend({
	_class: 'CurveLocation',
	beans: true,

	initialize: function CurveLocation(curve, parameter, point, _curve2,
			_parameter2, _point2, _distance) {
		this._id = UID.get(CurveLocation);
		var path = curve._path;
		this._version = path ? path._version : 0;
		this._curve = curve;
		this._parameter = parameter;
		this._point = point || curve.getPointAt(parameter, true);
		this._curve2 = _curve2;
		this._parameter2 = _parameter2;
		this._point2 = _point2;
		this._distance = _distance;
		this._segment1 = curve._segment1;
		this._segment2 = curve._segment2;
	},

	getSegment: function(_preferFirst) {
		if (!this._segment) {
			var curve = this.getCurve(),
				parameter = this.getParameter();
			if (parameter === 1) {
				this._segment = curve._segment2;
			} else if (parameter === 0 || _preferFirst) {
				this._segment = curve._segment1;
			} else if (parameter == null) {
				return null;
			} else {
				this._segment = curve.getPartLength(0, parameter)
					< curve.getPartLength(parameter, 1)
						? curve._segment1
						: curve._segment2;
			}
		}
		return this._segment;
	},

	getCurve: function() {
		var curve = this._curve,
			path = curve && curve._path;
		if (path && path._version !== this._version) {
			curve = null;
			this._parameter = null;
		}
		if (!curve) {
			curve = this._segment1.getCurve();
			if (curve.getParameterOf(this._point) == null)
				curve = this._segment2.getPrevious().getCurve();
			this._curve = curve;
			path = curve._path;
			this._version = path ? path._version : 0;
		}
		return curve;
	},

	getPath: function() {
		var curve = this.getCurve();
		return curve && curve._path;
	},

	getIndex: function() {
		var curve = this.getCurve();
		return curve && curve.getIndex();
	},

	getParameter: function() {
		var curve = this.getCurve(),
			parameter = this._parameter;
		return curve && parameter == null
			? this._parameter = curve.getParameterOf(this._point)
			: parameter;
	},

	getPoint: function() {
		return this._point;
	},

	getOffset: function() {
		var path = this.getPath();
		return path ? path._getOffset(this) : this.getCurveOffset();
	},

	getCurveOffset: function() {
		var curve = this.getCurve(),
			parameter = this.getParameter();
		return parameter != null && curve && curve.getPartLength(0, parameter);
	},

	getIntersection: function() {
		var intersection = this._intersection;
		if (!intersection && this._curve2) {
			this._intersection = intersection = new CurveLocation(this._curve2,
					this._parameter2, this._point2 || this._point, this);
			intersection._intersection = this;
		}
		return intersection;
	},

	getDistance: function() {
		return this._distance;
	},

	divide: function() {
		var curve = this.getCurve();
		return curve && curve.divide(this.getParameter(), true);
	},

	split: function() {
		var curve = this.getCurve();
		return curve && curve.split(this.getParameter(), true);
	},

	equals: function(loc) {
		var abs = Math.abs,
			tolerance = 0.000001;
		return this === loc
				|| loc instanceof CurveLocation
					&& this.getCurve() === loc.getCurve()
					&& abs(this.getParameter() - loc.getParameter()) < tolerance
					&& this._curve2 === loc._curve2
					&& abs(this._parameter2 - loc._parameter2) < tolerance
				|| false;
	},

	toString: function() {
		var parts = [],
			point = this.getPoint(),
			f = Formatter.instance;
		if (point)
			parts.push('point: ' + point);
		var index = this.getIndex();
		if (index != null)
			parts.push('index: ' + index);
		var parameter = this.getParameter();
		if (parameter != null)
			parts.push('parameter: ' + f.number(parameter));
		if (this._distance != null)
			parts.push('distance: ' + f.number(this._distance));
		return '{ ' + parts.join(', ') + ' }';
	}
}, Base.each(Curve.evaluateMethods, function(name) {
	if (name !== 'getPoint') {
		var get = name + 'At';
		this[name] = function() {
			var parameter = this.getParameter(),
				curve = this.getCurve();
			return parameter != null && curve && curve[get](parameter, true);
		};
	}
}, {}));

var PathItem = Item.extend({
	_class: 'PathItem',

	initialize: function PathItem() {
	},

	getIntersections: function(path, _matrix, _expand) {
		if (this === path)
			path = null;
		var locations = [],
			curves1 = this.getCurves(),
			curves2 = path ? path.getCurves() : curves1,
			matrix1 = this._matrix.orNullIfIdentity(),
			matrix2 = path ? (_matrix || path._matrix).orNullIfIdentity()
				: matrix1,
			length1 = curves1.length,
			length2 = path ? curves2.length : length1,
			values2 = [],
			tMin = 0.000001,
			tMax = 1 - tMin;
		if (path && !this.getBounds(matrix1).touches(path.getBounds(matrix2)))
			return [];
		for (var i = 0; i < length2; i++)
			values2[i] = curves2[i].getValues(matrix2);
		for (var i = 0; i < length1; i++) {
			var curve1 = curves1[i],
				values1 = path ? curve1.getValues(matrix1) : values2[i];
			if (!path) {
				var seg1 = curve1.getSegment1(),
					seg2 = curve1.getSegment2(),
					h1 = seg1._handleOut,
					h2 = seg2._handleIn;
				if (new Line(seg1._point.subtract(h1), h1.multiply(2), true)
						.intersect(new Line(seg2._point.subtract(h2),
						h2.multiply(2), true), false)) {
					var parts = Curve.subdivide(values1);
					Curve.getIntersections(
						parts[0], parts[1], curve1, curve1, locations,
						function(loc) {
							if (loc._parameter <= tMax) {
								loc._parameter /= 2;
								loc._parameter2 = 0.5 + loc._parameter2 / 2;
								return true;
							}
						}
					);
				}
			}
			for (var j = path ? 0 : i + 1; j < length2; j++) {
				Curve.getIntersections(
					values1, values2[j], curve1, curves2[j], locations,
					!path && (j === i + 1 || j === length2 - 1 && i === 0)
						&& function(loc) {
							var t = loc._parameter;
							return t >= tMin && t <= tMax;
						}
				);
			}
		}
		return Curve.filterIntersections(locations, _expand);
	},

	_asPathItem: function() {
		return this;
	},

	setPathData: function(data) {

		var parts = data.match(/[mlhvcsqtaz][^mlhvcsqtaz]*/ig),
			coords,
			relative = false,
			previous,
			control,
			current = new Point(),
			start = new Point();

		function getCoord(index, coord) {
			var val = +coords[index];
			if (relative)
				val += current[coord];
			return val;
		}

		function getPoint(index) {
			return new Point(
				getCoord(index, 'x'),
				getCoord(index + 1, 'y')
			);
		}

		this.clear();

		for (var i = 0, l = parts && parts.length; i < l; i++) {
			var part = parts[i],
				command = part[0],
				lower = command.toLowerCase();
			coords = part.match(/[+-]?(?:\d*\.\d+|\d+\.?)(?:[eE][+-]?\d+)?/g);
			var length = coords && coords.length;
			relative = command === lower;
			if (previous === 'z' && !/[mz]/.test(lower))
				this.moveTo(current = start);
			switch (lower) {
			case 'm':
			case 'l':
				var move = lower === 'm';
				for (var j = 0; j < length; j += 2)
					this[j === 0 && move ? 'moveTo' : 'lineTo'](
							current = getPoint(j));
				control = current;
				if (move)
					start = current;
				break;
			case 'h':
			case 'v':
				var coord = lower === 'h' ? 'x' : 'y';
				for (var j = 0; j < length; j++) {
					current[coord] = getCoord(j, coord);
					this.lineTo(current);
				}
				control = current;
				break;
			case 'c':
				for (var j = 0; j < length; j += 6) {
					this.cubicCurveTo(
							getPoint(j),
							control = getPoint(j + 2),
							current = getPoint(j + 4));
				}
				break;
			case 's':
				for (var j = 0; j < length; j += 4) {
					this.cubicCurveTo(
							/[cs]/.test(previous)
									? current.multiply(2).subtract(control)
									: current,
							control = getPoint(j),
							current = getPoint(j + 2));
					previous = lower;
				}
				break;
			case 'q':
				for (var j = 0; j < length; j += 4) {
					this.quadraticCurveTo(
							control = getPoint(j),
							current = getPoint(j + 2));
				}
				break;
			case 't':
				for (var j = 0; j < length; j += 2) {
					this.quadraticCurveTo(
							control = (/[qt]/.test(previous)
									? current.multiply(2).subtract(control)
									: current),
							current = getPoint(j));
					previous = lower;
				}
				break;
			case 'a':
				for (var j = 0; j < length; j += 7) {
					this.arcTo(current = getPoint(j + 5),
							new Size(+coords[j], +coords[j + 1]),
							+coords[j + 2], +coords[j + 4], +coords[j + 3]);
				}
				break;
			case 'z':
				this.closePath(true);
				break;
			}
			previous = lower;
		}
	},

	_canComposite: function() {
		return !(this.hasFill() && this.hasStroke());
	},

	_contains: function(point) {
		var winding = this._getWinding(point, false, true);
		return !!(this.getWindingRule() === 'evenodd' ? winding & 1 : winding);
	}

});

var Path = PathItem.extend({
	_class: 'Path',
	_serializeFields: {
		segments: [],
		closed: false
	},

	initialize: function Path(arg) {
		this._closed = false;
		this._segments = [];
		this._version = 0;
		var segments = Array.isArray(arg)
			? typeof arg[0] === 'object'
				? arg
				: arguments
			: arg && (arg.size === undefined && (arg.x !== undefined
					|| arg.point !== undefined))
				? arguments
				: null;
		if (segments && segments.length > 0) {
			this.setSegments(segments);
		} else {
			this._curves = undefined;
			this._selectedSegmentState = 0;
			if (!segments && typeof arg === 'string') {
				this.setPathData(arg);
				arg = null;
			}
		}
		this._initialize(!segments && arg);
	},

	_equals: function(item) {
		return this._closed === item._closed
				&& Base.equals(this._segments, item._segments);
	},

	clone: function(insert) {
		var copy = new Path(Item.NO_INSERT);
		copy.setSegments(this._segments);
		copy._closed = this._closed;
		if (this._clockwise !== undefined)
			copy._clockwise = this._clockwise;
		return this._clone(copy, insert);
	},

	_changed: function _changed(flags) {
		_changed.base.call(this, flags);
		if (flags & 8) {
			var parent = this._parent;
			if (parent)
				parent._currentPath = undefined;
			this._length = this._clockwise = undefined;
			if (flags & 16) {
				this._version++;
			} else if (this._curves) {
			   for (var i = 0, l = this._curves.length; i < l; i++)
					this._curves[i]._changed();
			}
			this._monoCurves = undefined;
		} else if (flags & 32) {
			this._bounds = undefined;
		}
	},

	getStyle: function() {
		var parent = this._parent;
		return (parent instanceof CompoundPath ? parent : this)._style;
	},

	getSegments: function() {
		return this._segments;
	},

	setSegments: function(segments) {
		var fullySelected = this.isFullySelected();
		this._segments.length = 0;
		this._selectedSegmentState = 0;
		this._curves = undefined;
		if (segments && segments.length > 0)
			this._add(Segment.readAll(segments));
		if (fullySelected)
			this.setFullySelected(true);
	},

	getFirstSegment: function() {
		return this._segments[0];
	},

	getLastSegment: function() {
		return this._segments[this._segments.length - 1];
	},

	getCurves: function() {
		var curves = this._curves,
			segments = this._segments;
		if (!curves) {
			var length = this._countCurves();
			curves = this._curves = new Array(length);
			for (var i = 0; i < length; i++)
				curves[i] = new Curve(this, segments[i],
					segments[i + 1] || segments[0]);
		}
		return curves;
	},

	getFirstCurve: function() {
		return this.getCurves()[0];
	},

	getLastCurve: function() {
		var curves = this.getCurves();
		return curves[curves.length - 1];
	},

	isClosed: function() {
		return this._closed;
	},

	setClosed: function(closed) {
		if (this._closed != (closed = !!closed)) {
			this._closed = closed;
			if (this._curves) {
				var length = this._curves.length = this._countCurves();
				if (closed)
					this._curves[length - 1] = new Curve(this,
						this._segments[length - 1], this._segments[0]);
			}
			this._changed(25);
		}
	}
}, {
	beans: true,

	getPathData: function(_matrix, _precision) {
		var segments = this._segments,
			length = segments.length,
			f = new Formatter(_precision),
			coords = new Array(6),
			first = true,
			curX, curY,
			prevX, prevY,
			inX, inY,
			outX, outY,
			parts = [];

		function addSegment(segment, skipLine) {
			segment._transformCoordinates(_matrix, coords, false);
			curX = coords[0];
			curY = coords[1];
			if (first) {
				parts.push('M' + f.pair(curX, curY));
				first = false;
			} else {
				inX = coords[2];
				inY = coords[3];
				if (inX === curX && inY === curY
						&& outX === prevX && outY === prevY) {
					if (!skipLine)
						parts.push('l' + f.pair(curX - prevX, curY - prevY));
				} else {
					parts.push('c' + f.pair(outX - prevX, outY - prevY)
							+ ' ' + f.pair(inX - prevX, inY - prevY)
							+ ' ' + f.pair(curX - prevX, curY - prevY));
				}
			}
			prevX = curX;
			prevY = curY;
			outX = coords[4];
			outY = coords[5];
		}

		if (length === 0)
			return '';

		for (var i = 0; i < length; i++)
			addSegment(segments[i]);
		if (this._closed && length > 0) {
			addSegment(segments[0], true);
			parts.push('z');
		}
		return parts.join('');
	}
}, {

	isEmpty: function() {
		return this._segments.length === 0;
	},

	isLinear: function() {
		var segments = this._segments;
		for (var i = 0, l = segments.length; i < l; i++) {
			if (!segments[i].isLinear())
				return false;
		}
		return true;
	},

	hasHandles: function() {
		var segments = this._segments;
		for (var i = 0, l = segments.length; i < l; i++) {
			if (segments[i].hasHandles())
				return true;
		}
		return false;
	},

	_transformContent: function(matrix) {
		var coords = new Array(6);
		for (var i = 0, l = this._segments.length; i < l; i++)
			this._segments[i]._transformCoordinates(matrix, coords, true);
		return true;
	},

	_add: function(segs, index) {
		var segments = this._segments,
			curves = this._curves,
			amount = segs.length,
			append = index == null,
			index = append ? segments.length : index;
		for (var i = 0; i < amount; i++) {
			var segment = segs[i];
			if (segment._path)
				segment = segs[i] = segment.clone();
			segment._path = this;
			segment._index = index + i;
			if (segment._selectionState)
				this._updateSelection(segment, 0, segment._selectionState);
		}
		if (append) {
			segments.push.apply(segments, segs);
		} else {
			segments.splice.apply(segments, [index, 0].concat(segs));
			for (var i = index + amount, l = segments.length; i < l; i++)
				segments[i]._index = i;
		}
		if (curves || segs._curves) {
			if (!curves)
				curves = this._curves = [];
			var from = index > 0 ? index - 1 : index,
				start = from,
				to = Math.min(from + amount, this._countCurves());
			if (segs._curves) {
				curves.splice.apply(curves, [from, 0].concat(segs._curves));
				start += segs._curves.length;
			}
			for (var i = start; i < to; i++)
				curves.splice(i, 0, new Curve(this, null, null));
			this._adjustCurves(from, to);
		}
		this._changed(25);
		return segs;
	},

	_adjustCurves: function(from, to) {
		var segments = this._segments,
			curves = this._curves,
			curve;
		for (var i = from; i < to; i++) {
			curve = curves[i];
			curve._path = this;
			curve._segment1 = segments[i];
			curve._segment2 = segments[i + 1] || segments[0];
			curve._changed();
		}
		if (curve = curves[this._closed && from === 0 ? segments.length - 1
				: from - 1]) {
			curve._segment2 = segments[from] || segments[0];
			curve._changed();
		}
		if (curve = curves[to]) {
			curve._segment1 = segments[to];
			curve._changed();
		}
	},

	_countCurves: function() {
		var length = this._segments.length;
		return !this._closed && length > 0 ? length - 1 : length;
	},

	add: function(segment1 ) {
		return arguments.length > 1 && typeof segment1 !== 'number'
			? this._add(Segment.readAll(arguments))
			: this._add([ Segment.read(arguments) ])[0];
	},

	insert: function(index, segment1 ) {
		return arguments.length > 2 && typeof segment1 !== 'number'
			? this._add(Segment.readAll(arguments, 1), index)
			: this._add([ Segment.read(arguments, 1) ], index)[0];
	},

	addSegment: function() {
		return this._add([ Segment.read(arguments) ])[0];
	},

	insertSegment: function(index ) {
		return this._add([ Segment.read(arguments, 1) ], index)[0];
	},

	addSegments: function(segments) {
		return this._add(Segment.readAll(segments));
	},

	insertSegments: function(index, segments) {
		return this._add(Segment.readAll(segments), index);
	},

	removeSegment: function(index) {
		return this.removeSegments(index, index + 1)[0] || null;
	},

	removeSegments: function(from, to, _includeCurves) {
		from = from || 0;
		to = Base.pick(to, this._segments.length);
		var segments = this._segments,
			curves = this._curves,
			count = segments.length,
			removed = segments.splice(from, to - from),
			amount = removed.length;
		if (!amount)
			return removed;
		for (var i = 0; i < amount; i++) {
			var segment = removed[i];
			if (segment._selectionState)
				this._updateSelection(segment, segment._selectionState, 0);
			segment._index = segment._path = null;
		}
		for (var i = from, l = segments.length; i < l; i++)
			segments[i]._index = i;
		if (curves) {
			var index = from > 0 && to === count + (this._closed ? 1 : 0)
					? from - 1
					: from,
				curves = curves.splice(index, amount);
			if (_includeCurves)
				removed._curves = curves.slice(1);
			this._adjustCurves(index, index);
		}
		this._changed(25);
		return removed;
	},

	clear: '#removeSegments',

	getLength: function() {
		if (this._length == null) {
			var curves = this.getCurves();
			this._length = 0;
			for (var i = 0, l = curves.length; i < l; i++)
				this._length += curves[i].getLength();
		}
		return this._length;
	},

	getArea: function() {
		var curves = this.getCurves();
		var area = 0;
		for (var i = 0, l = curves.length; i < l; i++)
			area += curves[i].getArea();
		return area;
	},

	isFullySelected: function() {
		var length = this._segments.length;
		return this._selected && length > 0 && this._selectedSegmentState
				=== length * 7;
	},

	setFullySelected: function(selected) {
		if (selected)
			this._selectSegments(true);
		this.setSelected(selected);
	},

	setSelected: function setSelected(selected) {
		if (!selected)
			this._selectSegments(false);
		setSelected.base.call(this, selected);
	},

	_selectSegments: function(selected) {
		var length = this._segments.length;
		this._selectedSegmentState = selected
				? length * 7 : 0;
		for (var i = 0; i < length; i++)
			this._segments[i]._selectionState = selected
					? 7 : 0;
	},

	_updateSelection: function(segment, oldState, newState) {
		segment._selectionState = newState;
		var total = this._selectedSegmentState += newState - oldState;
		if (total > 0)
			this.setSelected(true);
	},

	flatten: function(maxDistance) {
		var iterator = new PathIterator(this, 64, 0.1),
			pos = 0,
			step = iterator.length / Math.ceil(iterator.length / maxDistance),
			end = iterator.length + (this._closed ? -step : step) / 2;
		var segments = [];
		while (pos <= end) {
			segments.push(new Segment(iterator.getPointAt(pos)));
			pos += step;
		}
		this.setSegments(segments);
	},

	reduce: function() {
		var curves = this.getCurves();
		for (var i = curves.length - 1; i >= 0; i--) {
			var curve = curves[i];
			if (curve.isLinear() && curve.getLength() === 0)
				curve.remove();
		}
		return this;
	},

	simplify: function(tolerance) {
		if (this._segments.length > 2) {
			var fitter = new PathFitter(this, tolerance || 2.5);
			this.setSegments(fitter.fit());
		}
	},

	split: function(index, parameter) {
		if (parameter === null)
			return null;
		if (arguments.length === 1) {
			var arg = index;
			if (typeof arg === 'number')
				arg = this.getLocationAt(arg);
			if (!arg)
				return null
			index = arg.index;
			parameter = arg.parameter;
		}
		var tolerance = 0.000001;
		if (parameter >= 1 - tolerance) {
			index++;
			parameter--;
		}
		var curves = this.getCurves();
		if (index >= 0 && index < curves.length) {
			if (parameter > tolerance) {
				curves[index++].divide(parameter, true);
			}
			var segs = this.removeSegments(index, this._segments.length, true),
				path;
			if (this._closed) {
				this.setClosed(false);
				path = this;
			} else {
				path = this._clone(new Path().insertAbove(this, true));
			}
			path._add(segs, 0);
			this.addSegment(segs[0]);
			return path;
		}
		return null;
	},

	isClockwise: function() {
		if (this._clockwise !== undefined)
			return this._clockwise;
		return Path.isClockwise(this._segments);
	},

	setClockwise: function(clockwise) {
		if (this.isClockwise() != (clockwise = !!clockwise))
			this.reverse();
		this._clockwise = clockwise;
	},

	reverse: function() {
		this._segments.reverse();
		for (var i = 0, l = this._segments.length; i < l; i++) {
			var segment = this._segments[i];
			var handleIn = segment._handleIn;
			segment._handleIn = segment._handleOut;
			segment._handleOut = handleIn;
			segment._index = i;
		}
		this._curves = null;
		if (this._clockwise !== undefined)
			this._clockwise = !this._clockwise;
		this._changed(9);
	},

	join: function(path) {
		if (path) {
			var segments = path._segments,
				last1 = this.getLastSegment(),
				last2 = path.getLastSegment();
			if (!last2)
				return this;
			if (last1 && last1._point.equals(last2._point))
				path.reverse();
			var first2 = path.getFirstSegment();
			if (last1 && last1._point.equals(first2._point)) {
				last1.setHandleOut(first2._handleOut);
				this._add(segments.slice(1));
			} else {
				var first1 = this.getFirstSegment();
				if (first1 && first1._point.equals(first2._point))
					path.reverse();
				last2 = path.getLastSegment();
				if (first1 && first1._point.equals(last2._point)) {
					first1.setHandleIn(last2._handleIn);
					this._add(segments.slice(0, segments.length - 1), 0);
				} else {
					this._add(segments.slice());
				}
			}
			if (path.closed)
				this._add([segments[0]]);
			path.remove();
		}
		var first = this.getFirstSegment(),
			last = this.getLastSegment();
		if (first !== last && first._point.equals(last._point)) {
			first.setHandleIn(last._handleIn);
			last.remove();
			this.setClosed(true);
		}
		return this;
	},

	toShape: function(insert) {
		if (!this._closed)
			return null;

		var segments = this._segments,
			type,
			size,
			radius,
			topCenter;

		function isCollinear(i, j) {
			return segments[i].isCollinear(segments[j]);
		}

		function isOrthogonal(i) {
			return segments[i].isOrthogonal();
		}

		function isArc(i) {
			return segments[i].isOrthogonalArc();
		}

		function getDistance(i, j) {
			return segments[i]._point.getDistance(segments[j]._point);
		}

<<<<<<< HEAD
		if (this.isPolygon() && segments.length === 4
=======
		if (!this.hasHandles() && segments.length === 4
>>>>>>> 7d82491c
				&& isCollinear(0, 2) && isCollinear(1, 3) && isOrthogonal(1)) {
			type = Shape.Rectangle;
			size = new Size(getDistance(0, 3), getDistance(0, 1));
			topCenter = segments[1]._point.add(segments[2]._point).divide(2);
		} else if (segments.length === 8 && isArc(0) && isArc(2) && isArc(4)
				&& isArc(6) && isCollinear(1, 5) && isCollinear(3, 7)) {
			type = Shape.Rectangle;
			size = new Size(getDistance(1, 6), getDistance(0, 3));
			radius = size.subtract(new Size(getDistance(0, 7),
					getDistance(1, 2))).divide(2);
			topCenter = segments[3]._point.add(segments[4]._point).divide(2);
		} else if (segments.length === 4
				&& isArc(0) && isArc(1) && isArc(2) && isArc(3)) {
			if (Numerical.isZero(getDistance(0, 2) - getDistance(1, 3))) {
				type = Shape.Circle;
				radius = getDistance(0, 2) / 2;
			} else {
				type = Shape.Ellipse;
				radius = new Size(getDistance(2, 0) / 2, getDistance(3, 1) / 2);
			}
			topCenter = segments[1]._point;
		}

		if (type) {
			var center = this.getPosition(true),
				shape = this._clone(new type({
					center: center,
					size: size,
					radius: radius,
					insert: false
				}), insert, false);
			shape.rotate(topCenter.subtract(center).getAngle() + 90);
			return shape;
		}
		return null;
	},

	_hitTestSelf: function(point, options) {
		var that = this,
			style = this.getStyle(),
			segments = this._segments,
			numSegments = segments.length,
			closed = this._closed,
			tolerancePadding = options._tolerancePadding,
			strokePadding = tolerancePadding,
			join, cap, miterLimit,
			area, loc, res,
			hitStroke = options.stroke && style.hasStroke(),
			hitFill = options.fill && style.hasFill(),
			hitCurves = options.curves,
			radius = hitStroke
					? style.getStrokeWidth() / 2
					: hitFill && options.tolerance > 0 || hitCurves
						? 0 : null;
		if (radius !== null) {
			if (radius > 0) {
				join = style.getStrokeJoin();
				cap = style.getStrokeCap();
				miterLimit = radius * style.getMiterLimit();
				strokePadding = tolerancePadding.add(new Point(radius, radius));
			} else {
				join = cap = 'round';
			}
		}

		function isCloseEnough(pt, padding) {
			return point.subtract(pt).divide(padding).length <= 1;
		}

		function checkSegmentPoint(seg, pt, name) {
			if (!options.selected || pt.isSelected()) {
				var anchor = seg._point;
				if (pt !== anchor)
					pt = pt.add(anchor);
				if (isCloseEnough(pt, strokePadding)) {
					return new HitResult(name, that, {
						segment: seg,
						point: pt
					});
				}
			}
		}

		function checkSegmentPoints(seg, ends) {
			return (ends || options.segments)
				&& checkSegmentPoint(seg, seg._point, 'segment')
				|| (!ends && options.handles) && (
					checkSegmentPoint(seg, seg._handleIn, 'handle-in') ||
					checkSegmentPoint(seg, seg._handleOut, 'handle-out'));
		}

		function addToArea(point) {
			area.add(point);
		}

		function checkSegmentStroke(segment) {
			if (join !== 'round' || cap !== 'round') {
				area = new Path({ internal: true, closed: true });
				if (closed || segment._index > 0
						&& segment._index < numSegments - 1) {
					if (join !== 'round' && (segment._handleIn.isZero()
							|| segment._handleOut.isZero()))
						Path._addBevelJoin(segment, join, radius, miterLimit,
								addToArea, true);
				} else if (cap !== 'round') {
					Path._addSquareCap(segment, cap, radius, addToArea, true);
				}
				if (!area.isEmpty()) {
					var loc;
					return area.contains(point)
						|| (loc = area.getNearestLocation(point))
							&& isCloseEnough(loc.getPoint(), tolerancePadding);
				}
			}
			return isCloseEnough(segment._point, strokePadding);
		}

		if (options.ends && !options.segments && !closed) {
			if (res = checkSegmentPoints(segments[0], true)
					|| checkSegmentPoints(segments[numSegments - 1], true))
				return res;
		} else if (options.segments || options.handles) {
			for (var i = 0; i < numSegments; i++)
				if (res = checkSegmentPoints(segments[i]))
					return res;
		}
		if (radius !== null) {
			loc = this.getNearestLocation(point);
			if (loc) {
				var parameter = loc.getParameter();
				if (parameter === 0 || parameter === 1 && numSegments > 1) {
					if (!checkSegmentStroke(loc.getSegment()))
						loc = null;
				} else if (!isCloseEnough(loc.getPoint(), strokePadding)) {
					loc = null;
				}
			}
			if (!loc && join === 'miter' && numSegments > 1) {
				for (var i = 0; i < numSegments; i++) {
					var segment = segments[i];
					if (point.getDistance(segment._point) <= miterLimit
							&& checkSegmentStroke(segment)) {
						loc = segment.getLocation();
						break;
					}
				}
			}
		}
		return !loc && hitFill && this._contains(point)
				|| loc && !hitStroke && !hitCurves
					? new HitResult('fill', this)
					: loc
						? new HitResult(hitStroke ? 'stroke' : 'curve', this, {
							location: loc,
							point: loc.getPoint()
						})
						: null;
	}

}, Base.each(Curve.evaluateMethods,
	function(name) {
		this[name + 'At'] = function(offset, isParameter) {
			var loc = this.getLocationAt(offset, isParameter);
			return loc && loc[name]();
		};
	},
{
	beans: false,

	_getOffset: function(location) {
		var index = location && location.getIndex();
		if (index != null) {
			var curves = this.getCurves(),
				offset = 0;
			for (var i = 0; i < index; i++)
				offset += curves[i].getLength();
			var curve = curves[index],
				parameter = location.getParameter();
			if (parameter > 0)
				offset += curve.getPartLength(0, parameter);
			return offset;
		}
		return null;
	},

	getLocationOf: function() {
		var point = Point.read(arguments),
			curves = this.getCurves();
		for (var i = 0, l = curves.length; i < l; i++) {
			var loc = curves[i].getLocationOf(point);
			if (loc)
				return loc;
		}
		return null;
	},

	getOffsetOf: function() {
		var loc = this.getLocationOf.apply(this, arguments);
		return loc ? loc.getOffset() : null;
	},

	getLocationAt: function(offset, isParameter) {
		var curves = this.getCurves(),
			length = 0;
		if (isParameter) {
			var index = ~~offset,
				curve = curves[index];
			return curve ? curve.getLocationAt(offset - index, true) : null;
		}
		for (var i = 0, l = curves.length; i < l; i++) {
			var start = length,
				curve = curves[i];
			length += curve.getLength();
			if (length > offset) {
				return curve.getLocationAt(offset - start);
			}
		}
		if (offset <= this.getLength())
			return new CurveLocation(curves[curves.length - 1], 1);
		return null;
	},

	getNearestLocation: function() {
		var point = Point.read(arguments),
			curves = this.getCurves(),
			minDist = Infinity,
			minLoc = null;
		for (var i = 0, l = curves.length; i < l; i++) {
			var loc = curves[i].getNearestLocation(point);
			if (loc._distance < minDist) {
				minDist = loc._distance;
				minLoc = loc;
			}
		}
		return minLoc;
	},

	getNearestPoint: function() {
		return this.getNearestLocation.apply(this, arguments).getPoint();
	}
}), new function() {

	function drawHandles(ctx, segments, matrix, size) {
		var half = size / 2;

		function drawHandle(index) {
			var hX = coords[index],
				hY = coords[index + 1];
			if (pX != hX || pY != hY) {
				ctx.beginPath();
				ctx.moveTo(pX, pY);
				ctx.lineTo(hX, hY);
				ctx.stroke();
				ctx.beginPath();
				ctx.arc(hX, hY, half, 0, Math.PI * 2, true);
				ctx.fill();
			}
		}

		var coords = new Array(6);
		for (var i = 0, l = segments.length; i < l; i++) {
			var segment = segments[i];
			segment._transformCoordinates(matrix, coords, false);
			var state = segment._selectionState,
				pX = coords[0],
				pY = coords[1];
			if (state & 1)
				drawHandle(2);
			if (state & 2)
				drawHandle(4);
			ctx.fillRect(pX - half, pY - half, size, size);
			if (!(state & 4)) {
				var fillStyle = ctx.fillStyle;
				ctx.fillStyle = '#ffffff';
				ctx.fillRect(pX - half + 1, pY - half + 1, size - 2, size - 2);
				ctx.fillStyle = fillStyle;
			}
		}
	}

	function drawSegments(ctx, path, matrix) {
		var segments = path._segments,
			length = segments.length,
			coords = new Array(6),
			first = true,
			curX, curY,
			prevX, prevY,
			inX, inY,
			outX, outY;

		function drawSegment(segment) {
			if (matrix) {
				segment._transformCoordinates(matrix, coords, false);
				curX = coords[0];
				curY = coords[1];
			} else {
				var point = segment._point;
				curX = point._x;
				curY = point._y;
			}
			if (first) {
				ctx.moveTo(curX, curY);
				first = false;
			} else {
				if (matrix) {
					inX = coords[2];
					inY = coords[3];
				} else {
					var handle = segment._handleIn;
					inX = curX + handle._x;
					inY = curY + handle._y;
				}
				if (inX === curX && inY === curY
						&& outX === prevX && outY === prevY) {
					ctx.lineTo(curX, curY);
				} else {
					ctx.bezierCurveTo(outX, outY, inX, inY, curX, curY);
				}
			}
			prevX = curX;
			prevY = curY;
			if (matrix) {
				outX = coords[4];
				outY = coords[5];
			} else {
				var handle = segment._handleOut;
				outX = prevX + handle._x;
				outY = prevY + handle._y;
			}
		}

		for (var i = 0; i < length; i++)
			drawSegment(segments[i]);
		if (path._closed && length > 0)
			drawSegment(segments[0]);
	}

	return {
		_draw: function(ctx, param, strokeMatrix) {
			var dontStart = param.dontStart,
				dontPaint = param.dontFinish || param.clip,
				style = this.getStyle(),
				hasFill = style.hasFill(),
				hasStroke = style.hasStroke(),
				dashArray = style.getDashArray(),
				dashLength = !paper.support.nativeDash && hasStroke
						&& dashArray && dashArray.length;

			if (!dontStart)
				ctx.beginPath();

			if (!dontStart && this._currentPath) {
				ctx.currentPath = this._currentPath;
			} else if (hasFill || hasStroke && !dashLength || dontPaint) {
				drawSegments(ctx, this, strokeMatrix);
				if (this._closed)
					ctx.closePath();
				if (!dontStart)
					this._currentPath = ctx.currentPath;
			}

			function getOffset(i) {
				return dashArray[((i % dashLength) + dashLength) % dashLength];
			}

			if (!dontPaint && (hasFill || hasStroke)) {
				this._setStyles(ctx);
				if (hasFill) {
					ctx.fill(style.getWindingRule());
					ctx.shadowColor = 'rgba(0,0,0,0)';
				}
				if (hasStroke) {
					if (dashLength) {
						if (!dontStart)
							ctx.beginPath();
						var iterator = new PathIterator(this, 32, 0.25,
								strokeMatrix),
							length = iterator.length,
							from = -style.getDashOffset(), to,
							i = 0;
						from = from % length;
						while (from > 0) {
							from -= getOffset(i--) + getOffset(i--);
						}
						while (from < length) {
							to = from + getOffset(i++);
							if (from > 0 || to > 0)
								iterator.drawPart(ctx,
										Math.max(from, 0), Math.max(to, 0));
							from = to + getOffset(i++);
						}
					}
					ctx.stroke();
				}
			}
		},

		_drawSelected: function(ctx, matrix) {
			ctx.beginPath();
			drawSegments(ctx, this, matrix);
			ctx.stroke();
			drawHandles(ctx, this._segments, matrix, paper.settings.handleSize);
		}
	};
}, new function() {

	function getFirstControlPoints(rhs) {
		var n = rhs.length,
			x = [],
			tmp = [],
			b = 2;
		x[0] = rhs[0] / b;
		for (var i = 1; i < n; i++) {
			tmp[i] = 1 / b;
			b = (i < n - 1 ? 4 : 2) - tmp[i];
			x[i] = (rhs[i] - x[i - 1]) / b;
		}
		for (var i = 1; i < n; i++) {
			x[n - i - 1] -= tmp[n - i] * x[n - i];
		}
		return x;
	}

	return {
		smooth: function() {
			var segments = this._segments,
				size = segments.length,
				closed = this._closed,
				n = size,
				overlap = 0;
			if (size <= 2)
				return;
			if (closed) {
				overlap = Math.min(size, 4);
				n += Math.min(size, overlap) * 2;
			}
			var knots = [];
			for (var i = 0; i < size; i++)
				knots[i + overlap] = segments[i]._point;
			if (closed) {
				for (var i = 0; i < overlap; i++) {
					knots[i] = segments[i + size - overlap]._point;
					knots[i + size + overlap] = segments[i]._point;
				}
			} else {
				n--;
			}
			var rhs = [];

			for (var i = 1; i < n - 1; i++)
				rhs[i] = 4 * knots[i]._x + 2 * knots[i + 1]._x;
			rhs[0] = knots[0]._x + 2 * knots[1]._x;
			rhs[n - 1] = 3 * knots[n - 1]._x;
			var x = getFirstControlPoints(rhs);

			for (var i = 1; i < n - 1; i++)
				rhs[i] = 4 * knots[i]._y + 2 * knots[i + 1]._y;
			rhs[0] = knots[0]._y + 2 * knots[1]._y;
			rhs[n - 1] = 3 * knots[n - 1]._y;
			var y = getFirstControlPoints(rhs);

			if (closed) {
				for (var i = 0, j = size; i < overlap; i++, j++) {
					var f1 = i / overlap,
						f2 = 1 - f1,
						ie = i + overlap,
						je = j + overlap;
					x[j] = x[i] * f1 + x[j] * f2;
					y[j] = y[i] * f1 + y[j] * f2;
					x[je] = x[ie] * f2 + x[je] * f1;
					y[je] = y[ie] * f2 + y[je] * f1;
				}
				n--;
			}
			var handleIn = null;
			for (var i = overlap; i <= n - overlap; i++) {
				var segment = segments[i - overlap];
				if (handleIn)
					segment.setHandleIn(handleIn.subtract(segment._point));
				if (i < n) {
					segment.setHandleOut(
							new Point(x[i], y[i]).subtract(segment._point));
					handleIn = i < n - 1
							? new Point(
								2 * knots[i + 1]._x - x[i + 1],
								2 * knots[i + 1]._y - y[i + 1])
							: new Point(
								(knots[n]._x + x[n - 1]) / 2,
								(knots[n]._y + y[n - 1]) / 2);
				}
			}
			if (closed && handleIn) {
				var segment = this._segments[0];
				segment.setHandleIn(handleIn.subtract(segment._point));
			}
		}
	};
}, new function() {
	function getCurrentSegment(that) {
		var segments = that._segments;
		if (segments.length === 0)
			throw new Error('Use a moveTo() command first');
		return segments[segments.length - 1];
	}

	return {
		moveTo: function() {
			var segments = this._segments;
			if (segments.length === 1)
				this.removeSegment(0);
			if (!segments.length)
				this._add([ new Segment(Point.read(arguments)) ]);
		},

		moveBy: function() {
			throw new Error('moveBy() is unsupported on Path items.');
		},

		lineTo: function() {
			this._add([ new Segment(Point.read(arguments)) ]);
		},

		cubicCurveTo: function() {
			var handle1 = Point.read(arguments),
				handle2 = Point.read(arguments),
				to = Point.read(arguments),
				current = getCurrentSegment(this);
			current.setHandleOut(handle1.subtract(current._point));
			this._add([ new Segment(to, handle2.subtract(to)) ]);
		},

		quadraticCurveTo: function() {
			var handle = Point.read(arguments),
				to = Point.read(arguments),
				current = getCurrentSegment(this)._point;
			this.cubicCurveTo(
				handle.add(current.subtract(handle).multiply(1 / 3)),
				handle.add(to.subtract(handle).multiply(1 / 3)),
				to
			);
		},

		curveTo: function() {
			var through = Point.read(arguments),
				to = Point.read(arguments),
				t = Base.pick(Base.read(arguments), 0.5),
				t1 = 1 - t,
				current = getCurrentSegment(this)._point,
				handle = through.subtract(current.multiply(t1 * t1))
					.subtract(to.multiply(t * t)).divide(2 * t * t1);
			if (handle.isNaN())
				throw new Error(
					'Cannot put a curve through points with parameter = ' + t);
			this.quadraticCurveTo(handle, to);
		},

		arcTo: function() {
			var current = getCurrentSegment(this),
				from = current._point,
				to = Point.read(arguments),
				through,
				peek = Base.peek(arguments),
				clockwise = Base.pick(peek, true),
				center, extent, vector, matrix;
			if (typeof clockwise === 'boolean') {
				var middle = from.add(to).divide(2),
				through = middle.add(middle.subtract(from).rotate(
						clockwise ? -90 : 90));
			} else if (Base.remain(arguments) <= 2) {
				through = to;
				to = Point.read(arguments);
			} else {
				var radius = Size.read(arguments);
				if (radius.isZero())
					return this.lineTo(to);
				var rotation = Base.read(arguments),
					clockwise = !!Base.read(arguments),
					large = !!Base.read(arguments),
					middle = from.add(to).divide(2),
					pt = from.subtract(middle).rotate(-rotation),
					x = pt.x,
					y = pt.y,
					abs = Math.abs,
					epsilon = 1e-12,
					rx = abs(radius.width),
					ry = abs(radius.height),
					rxSq = rx * rx,
					rySq = ry * ry,
					xSq =  x * x,
					ySq =  y * y;
				var factor = Math.sqrt(xSq / rxSq + ySq / rySq);
				if (factor > 1) {
					rx *= factor;
					ry *= factor;
					rxSq = rx * rx;
					rySq = ry * ry;
				}
				factor = (rxSq * rySq - rxSq * ySq - rySq * xSq) /
						(rxSq * ySq + rySq * xSq);
				if (abs(factor) < epsilon)
					factor = 0;
				if (factor < 0)
					throw new Error(
							'Cannot create an arc with the given arguments');
				center = new Point(rx * y / ry, -ry * x / rx)
						.multiply((large === clockwise ? -1 : 1)
							* Math.sqrt(factor))
						.rotate(rotation).add(middle);
				matrix = new Matrix().translate(center).rotate(rotation)
						.scale(rx, ry);
				vector = matrix._inverseTransform(from);
				extent = vector.getDirectedAngle(matrix._inverseTransform(to));
				if (!clockwise && extent > 0)
					extent -= 360;
				else if (clockwise && extent < 0)
					extent += 360;
			}
			if (through) {
				var l1 = new Line(from.add(through).divide(2),
							through.subtract(from).rotate(90), true),
					l2 = new Line(through.add(to).divide(2),
							to.subtract(through).rotate(90), true),
					line = new Line(from, to),
					throughSide = line.getSide(through);
				center = l1.intersect(l2, true);
				if (!center) {
					if (!throughSide)
						return this.lineTo(to);
					throw new Error(
							'Cannot create an arc with the given arguments');
				}
				vector = from.subtract(center);
				extent = vector.getDirectedAngle(to.subtract(center));
				var centerSide = line.getSide(center);
				if (centerSide === 0) {
					extent = throughSide * Math.abs(extent);
				} else if (throughSide === centerSide) {
					extent += extent < 0 ? 360 : -360;
				}
			}
			var ext = Math.abs(extent),
				count = ext >= 360 ? 4 : Math.ceil(ext / 90),
				inc = extent / count,
				half = inc * Math.PI / 360,
				z = 4 / 3 * Math.sin(half) / (1 + Math.cos(half)),
				segments = [];
			for (var i = 0; i <= count; i++) {
				var pt = to,
					out = null;
				if (i < count) {
					out = vector.rotate(90).multiply(z);
					if (matrix) {
						pt = matrix._transformPoint(vector);
						out = matrix._transformPoint(vector.add(out))
								.subtract(pt);
					} else {
						pt = center.add(vector);
					}
				}
				if (i === 0) {
					current.setHandleOut(out);
				} else {
					var _in = vector.rotate(-90).multiply(z);
					if (matrix) {
						_in = matrix._transformPoint(vector.add(_in))
								.subtract(pt);
					}
					segments.push(new Segment(pt, _in, out));
				}
				vector = vector.rotate(inc);
			}
			this._add(segments);
		},

		lineBy: function() {
			var to = Point.read(arguments),
				current = getCurrentSegment(this)._point;
			this.lineTo(current.add(to));
		},

		curveBy: function() {
			var through = Point.read(arguments),
				to = Point.read(arguments),
				parameter = Base.read(arguments),
				current = getCurrentSegment(this)._point;
			this.curveTo(current.add(through), current.add(to), parameter);
		},

		cubicCurveBy: function() {
			var handle1 = Point.read(arguments),
				handle2 = Point.read(arguments),
				to = Point.read(arguments),
				current = getCurrentSegment(this)._point;
			this.cubicCurveTo(current.add(handle1), current.add(handle2),
					current.add(to));
		},

		quadraticCurveBy: function() {
			var handle = Point.read(arguments),
				to = Point.read(arguments),
				current = getCurrentSegment(this)._point;
			this.quadraticCurveTo(current.add(handle), current.add(to));
		},

		arcBy: function() {
			var current = getCurrentSegment(this)._point,
				point = current.add(Point.read(arguments)),
				clockwise = Base.pick(Base.peek(arguments), true);
			if (typeof clockwise === 'boolean') {
				this.arcTo(point, clockwise);
			} else {
				this.arcTo(point, current.add(Point.read(arguments)));
			}
		},

		closePath: function(join) {
			this.setClosed(true);
			if (join)
				this.join();
		}
	};
}, {

	_getBounds: function(getter, matrix) {
		return Path[getter](this._segments, this._closed, this.getStyle(),
				matrix);
	},

statics: {
	isClockwise: function(segments) {
		var sum = 0;
		for (var i = 0, l = segments.length; i < l; i++)
			sum += Curve.getEdgeSum(Curve.getValues(
					segments[i], segments[i + 1 < l ? i + 1 : 0]));
		return sum > 0;
	},

	getBounds: function(segments, closed, style, matrix, strokePadding) {
		var first = segments[0];
		if (!first)
			return new Rectangle();
		var coords = new Array(6),
			prevCoords = first._transformCoordinates(matrix, new Array(6), false),
			min = prevCoords.slice(0, 2),
			max = min.slice(),
			roots = new Array(2);

		function processSegment(segment) {
			segment._transformCoordinates(matrix, coords, false);
			for (var i = 0; i < 2; i++) {
				Curve._addBounds(
					prevCoords[i],
					prevCoords[i + 4],
					coords[i + 2],
					coords[i],
					i, strokePadding ? strokePadding[i] : 0, min, max, roots);
			}
			var tmp = prevCoords;
			prevCoords = coords;
			coords = tmp;
		}

		for (var i = 1, l = segments.length; i < l; i++)
			processSegment(segments[i]);
		if (closed)
			processSegment(first);
		return new Rectangle(min[0], min[1], max[0] - min[0], max[1] - min[1]);
	},

	getStrokeBounds: function(segments, closed, style, matrix) {
		if (!style.hasStroke())
			return Path.getBounds(segments, closed, style, matrix);
		var length = segments.length - (closed ? 0 : 1),
			radius = style.getStrokeWidth() / 2,
			padding = Path._getPenPadding(radius, matrix),
			bounds = Path.getBounds(segments, closed, style, matrix, padding),
			join = style.getStrokeJoin(),
			cap = style.getStrokeCap(),
			miterLimit = radius * style.getMiterLimit();
		var joinBounds = new Rectangle(new Size(padding).multiply(2));

		function add(point) {
			bounds = bounds.include(matrix
				? matrix._transformPoint(point, point) : point);
		}

		function addRound(segment) {
			bounds = bounds.unite(joinBounds.setCenter(matrix
				? matrix._transformPoint(segment._point) : segment._point));
		}

		function addJoin(segment, join) {
			var handleIn = segment._handleIn,
				handleOut = segment._handleOut;
			if (join === 'round' || !handleIn.isZero() && !handleOut.isZero()
					&& handleIn.isCollinear(handleOut)) {
				addRound(segment);
			} else {
				Path._addBevelJoin(segment, join, radius, miterLimit, add);
			}
		}

		function addCap(segment, cap) {
			if (cap === 'round') {
				addRound(segment);
			} else {
				Path._addSquareCap(segment, cap, radius, add);
			}
		}

		for (var i = 1; i < length; i++)
			addJoin(segments[i], join);
		if (closed) {
			addJoin(segments[0], join);
		} else if (length > 0) {
			addCap(segments[0], cap);
			addCap(segments[segments.length - 1], cap);
		}
		return bounds;
	},

	_getPenPadding: function(radius, matrix) {
		if (!matrix)
			return [radius, radius];
		var mx = matrix.shiftless(),
			hor = mx.transform(new Point(radius, 0)),
			ver = mx.transform(new Point(0, radius)),
			phi = hor.getAngleInRadians(),
			a = hor.getLength(),
			b = ver.getLength();
		var sin = Math.sin(phi),
			cos = Math.cos(phi),
			tan = Math.tan(phi),
			tx = -Math.atan(b * tan / a),
			ty = Math.atan(b / (tan * a));
		return [Math.abs(a * Math.cos(tx) * cos - b * Math.sin(tx) * sin),
				Math.abs(b * Math.sin(ty) * cos + a * Math.cos(ty) * sin)];
	},

	_addBevelJoin: function(segment, join, radius, miterLimit, addPoint, area) {
		var curve2 = segment.getCurve(),
			curve1 = curve2.getPrevious(),
			point = curve2.getPointAt(0, true),
			normal1 = curve1.getNormalAt(1, true),
			normal2 = curve2.getNormalAt(0, true),
			step = normal1.getDirectedAngle(normal2) < 0 ? -radius : radius;
		normal1.setLength(step);
		normal2.setLength(step);
		if (area) {
			addPoint(point);
			addPoint(point.add(normal1));
		}
		if (join === 'miter') {
			var corner = new Line(
					point.add(normal1),
					new Point(-normal1.y, normal1.x), true
				).intersect(new Line(
					point.add(normal2),
					new Point(-normal2.y, normal2.x), true
				), true);
			if (corner && point.getDistance(corner) <= miterLimit) {
				addPoint(corner);
				if (!area)
					return;
			}
		}
		if (!area)
			addPoint(point.add(normal1));
		addPoint(point.add(normal2));
	},

	_addSquareCap: function(segment, cap, radius, addPoint, area) {
		var point = segment._point,
			loc = segment.getLocation(),
			normal = loc.getNormal().multiply(radius);
		if (area) {
			addPoint(point.subtract(normal));
			addPoint(point.add(normal));
		}
		if (cap === 'square')
			point = point.add(normal.rotate(loc.getParameter() === 0 ? -90 : 90));
		addPoint(point.add(normal));
		addPoint(point.subtract(normal));
	},

	getHandleBounds: function(segments, closed, style, matrix, strokePadding,
			joinPadding) {
		var coords = new Array(6),
			x1 = Infinity,
			x2 = -x1,
			y1 = x1,
			y2 = x2;
		for (var i = 0, l = segments.length; i < l; i++) {
			var segment = segments[i];
			segment._transformCoordinates(matrix, coords, false);
			for (var j = 0; j < 6; j += 2) {
				var padding = j === 0 ? joinPadding : strokePadding,
					paddingX = padding ? padding[0] : 0,
					paddingY = padding ? padding[1] : 0,
					x = coords[j],
					y = coords[j + 1],
					xn = x - paddingX,
					xx = x + paddingX,
					yn = y - paddingY,
					yx = y + paddingY;
				if (xn < x1) x1 = xn;
				if (xx > x2) x2 = xx;
				if (yn < y1) y1 = yn;
				if (yx > y2) y2 = yx;
			}
		}
		return new Rectangle(x1, y1, x2 - x1, y2 - y1);
	},

	getRoughBounds: function(segments, closed, style, matrix) {
		var strokeRadius = style.hasStroke() ? style.getStrokeWidth() / 2 : 0,
			joinRadius = strokeRadius;
		if (strokeRadius > 0) {
			if (style.getStrokeJoin() === 'miter')
				joinRadius = strokeRadius * style.getMiterLimit();
			if (style.getStrokeCap() === 'square')
				joinRadius = Math.max(joinRadius, strokeRadius * Math.sqrt(2));
		}
		return Path.getHandleBounds(segments, closed, style, matrix,
				Path._getPenPadding(strokeRadius, matrix),
				Path._getPenPadding(joinRadius, matrix));
	}
}});

Path.inject({ statics: new function() {

	var kappa = 0.5522847498307936,
		ellipseSegments = [
			new Segment([-1, 0], [0, kappa ], [0, -kappa]),
			new Segment([0, -1], [-kappa, 0], [kappa, 0 ]),
			new Segment([1, 0], [0, -kappa], [0, kappa ]),
			new Segment([0, 1], [kappa, 0 ], [-kappa, 0])
		];

	function createPath(segments, closed, args) {
		var props = Base.getNamed(args),
			path = new Path(props && props.insert === false && Item.NO_INSERT);
		path._add(segments);
		path._closed = closed;
		return path.set(props);
	}

	function createEllipse(center, radius, args) {
		var segments = new Array(4);
		for (var i = 0; i < 4; i++) {
			var segment = ellipseSegments[i];
			segments[i] = new Segment(
				segment._point.multiply(radius).add(center),
				segment._handleIn.multiply(radius),
				segment._handleOut.multiply(radius)
			);
		}
		return createPath(segments, true, args);
	}

	return {
		Line: function() {
			return createPath([
				new Segment(Point.readNamed(arguments, 'from')),
				new Segment(Point.readNamed(arguments, 'to'))
			], false, arguments);
		},

		Circle: function() {
			var center = Point.readNamed(arguments, 'center'),
				radius = Base.readNamed(arguments, 'radius');
			return createEllipse(center, new Size(radius), arguments);
		},

		Rectangle: function() {
			var rect = Rectangle.readNamed(arguments, 'rectangle'),
				radius = Size.readNamed(arguments, 'radius', 0,
						{ readNull: true }),
				bl = rect.getBottomLeft(true),
				tl = rect.getTopLeft(true),
				tr = rect.getTopRight(true),
				br = rect.getBottomRight(true),
				segments;
			if (!radius || radius.isZero()) {
				segments = [
					new Segment(bl),
					new Segment(tl),
					new Segment(tr),
					new Segment(br)
				];
			} else {
				radius = Size.min(radius, rect.getSize(true).divide(2));
				var rx = radius.width,
					ry = radius.height,
					hx = rx * kappa,
					hy = ry * kappa;
				segments = [
					new Segment(bl.add(rx, 0), null, [-hx, 0]),
					new Segment(bl.subtract(0, ry), [0, hy]),
					new Segment(tl.add(0, ry), null, [0, -hy]),
					new Segment(tl.add(rx, 0), [-hx, 0], null),
					new Segment(tr.subtract(rx, 0), null, [hx, 0]),
					new Segment(tr.add(0, ry), [0, -hy], null),
					new Segment(br.subtract(0, ry), null, [0, hy]),
					new Segment(br.subtract(rx, 0), [hx, 0])
				];
			}
			return createPath(segments, true, arguments);
		},

		RoundRectangle: '#Rectangle',

		Ellipse: function() {
			var ellipse = Shape._readEllipse(arguments);
			return createEllipse(ellipse.center, ellipse.radius, arguments);
		},

		Oval: '#Ellipse',

		Arc: function() {
			var from = Point.readNamed(arguments, 'from'),
				through = Point.readNamed(arguments, 'through'),
				to = Point.readNamed(arguments, 'to'),
				props = Base.getNamed(arguments),
				path = new Path(props && props.insert === false
						&& Item.NO_INSERT);
			path.moveTo(from);
			path.arcTo(through, to);
			return path.set(props);
		},

		RegularPolygon: function() {
			var center = Point.readNamed(arguments, 'center'),
				sides = Base.readNamed(arguments, 'sides'),
				radius = Base.readNamed(arguments, 'radius'),
				step = 360 / sides,
				three = !(sides % 3),
				vector = new Point(0, three ? -radius : radius),
				offset = three ? -1 : 0.5,
				segments = new Array(sides);
			for (var i = 0; i < sides; i++)
				segments[i] = new Segment(center.add(
					vector.rotate((i + offset) * step)));
			return createPath(segments, true, arguments);
		},

		Star: function() {
			var center = Point.readNamed(arguments, 'center'),
				points = Base.readNamed(arguments, 'points') * 2,
				radius1 = Base.readNamed(arguments, 'radius1'),
				radius2 = Base.readNamed(arguments, 'radius2'),
				step = 360 / points,
				vector = new Point(0, -1),
				segments = new Array(points);
			for (var i = 0; i < points; i++)
				segments[i] = new Segment(center.add(vector.rotate(step * i)
						.multiply(i % 2 ? radius2 : radius1)));
			return createPath(segments, true, arguments);
		}
	};
}});

var CompoundPath = PathItem.extend({
	_class: 'CompoundPath',
	_serializeFields: {
		children: []
	},

	initialize: function CompoundPath(arg) {
		this._children = [];
		this._namedChildren = {};
		if (!this._initialize(arg)) {
			if (typeof arg === 'string') {
				this.setPathData(arg);
			} else {
				this.addChildren(Array.isArray(arg) ? arg : arguments);
			}
		}
	},

	insertChildren: function insertChildren(index, items, _preserve) {
		items = insertChildren.base.call(this, index, items, _preserve, Path);
		for (var i = 0, l = !_preserve && items && items.length; i < l; i++) {
			var item = items[i];
			if (item._clockwise === undefined)
				item.setClockwise(item._index === 0);
		}
		return items;
	},

	reverse: function() {
		var children = this._children;
		for (var i = 0, l = children.length; i < l; i++)
			children[i].reverse();
	},

	smooth: function() {
		for (var i = 0, l = this._children.length; i < l; i++)
			this._children[i].smooth();
	},

	reduce: function reduce() {
		if (this._children.length === 0) {
			var path = new Path(Item.NO_INSERT);
			path.insertAbove(this);
			path.setStyle(this._style);
			this.remove();
			return path;
		} else {
			return reduce.base.call(this);
		}
	},

	isClockwise: function() {
		var child = this.getFirstChild();
		return child && child.isClockwise();
	},

	setClockwise: function(clockwise) {
		if (this.isClockwise() !== !!clockwise)
			this.reverse();
	},

	getFirstSegment: function() {
		var first = this.getFirstChild();
		return first && first.getFirstSegment();
	},

	getLastSegment: function() {
		var last = this.getLastChild();
		return last && last.getLastSegment();
	},

	getCurves: function() {
		var children = this._children,
			curves = [];
		for (var i = 0, l = children.length; i < l; i++)
			curves.push.apply(curves, children[i].getCurves());
		return curves;
	},

	getFirstCurve: function() {
		var first = this.getFirstChild();
		return first && first.getFirstCurve();
	},

	getLastCurve: function() {
		var last = this.getLastChild();
		return last && last.getFirstCurve();
	},

	getArea: function() {
		var children = this._children,
			area = 0;
		for (var i = 0, l = children.length; i < l; i++)
			area += children[i].getArea();
		return area;
	}
}, {
	beans: true,

	getPathData: function(_matrix, _precision) {
		var children = this._children,
			paths = [];
		for (var i = 0, l = children.length; i < l; i++) {
			var child = children[i],
				mx = child._matrix;
			paths.push(child.getPathData(_matrix && !mx.isIdentity()
					? _matrix.chain(mx) : mx, _precision));
		}
		return paths.join(' ');
	}
}, {
	_getChildHitTestOptions: function(options) {
		return options.class === Path || options.type === 'path'
				? options
				: new Base(options, { fill: false });
	},

	_draw: function(ctx, param, strokeMatrix) {
		var children = this._children;
		if (children.length === 0)
			return;

		if (this._currentPath) {
			ctx.currentPath = this._currentPath;
		} else {
			param = param.extend({ dontStart: true, dontFinish: true });
			ctx.beginPath();
			for (var i = 0, l = children.length; i < l; i++)
				children[i].draw(ctx, param, strokeMatrix);
			this._currentPath = ctx.currentPath;
		}

		if (!param.clip) {
			this._setStyles(ctx);
			var style = this._style;
			if (style.hasFill()) {
				ctx.fill(style.getWindingRule());
				ctx.shadowColor = 'rgba(0,0,0,0)';
			}
			if (style.hasStroke())
				ctx.stroke();
		}
	},

	_drawSelected: function(ctx, matrix, selectedItems) {
		var children = this._children;
		for (var i = 0, l = children.length; i < l; i++) {
			var child = children[i],
				mx = child._matrix;
			if (!selectedItems[child._id])
				child._drawSelected(ctx, mx.isIdentity() ? matrix
						: matrix.chain(mx));
		}
	}
}, new function() {
	function getCurrentPath(that, check) {
		var children = that._children;
		if (check && children.length === 0)
			throw new Error('Use a moveTo() command first');
		return children[children.length - 1];
	}

	var fields = {
		moveTo: function() {
			var current = getCurrentPath(this),
				path = current && current.isEmpty() ? current : new Path();
			if (path !== current)
				this.addChild(path);
			path.moveTo.apply(path, arguments);
		},

		moveBy: function() {
			var current = getCurrentPath(this, true),
				last = current && current.getLastSegment(),
				point = Point.read(arguments);
			this.moveTo(last ? point.add(last._point) : point);
		},

		closePath: function(join) {
			getCurrentPath(this, true).closePath(join);
		}
	};

	Base.each(['lineTo', 'cubicCurveTo', 'quadraticCurveTo', 'curveTo', 'arcTo',
			'lineBy', 'cubicCurveBy', 'quadraticCurveBy', 'curveBy', 'arcBy'],
			function(key) {
				fields[key] = function() {
					var path = getCurrentPath(this, true);
					path[key].apply(path, arguments);
				};
			}
	);

	return fields;
});

PathItem.inject(new function() {
	var operators = {
		unite: function(w) {
			return w === 1 || w === 0;
		},

		intersect: function(w) {
			return w === 2;
		},

		subtract: function(w) {
			return w === 1;
		},

		exclude: function(w) {
			return w === 1;
		}
	};

	function computeBoolean(path1, path2, operation) {
		var operator = operators[operation];
		function preparePath(path) {
			return path.clone(false).reduce().reorient().transform(null, true,
					true);
		}

		var _path1 = preparePath(path1),
			_path2 = path2 && path1 !== path2 && preparePath(path2);
		if (_path2 && /^(subtract|exclude)$/.test(operation)
				^ (_path2.isClockwise() !== _path1.isClockwise()))
			_path2.reverse();
		splitPath(_path1.getIntersections(_path2, null, true));

		var chain = [],
			segments = [],
			monoCurves = [],
			tolerance = 0.000001;

		function collect(paths) {
			for (var i = 0, l = paths.length; i < l; i++) {
				var path = paths[i];
				segments.push.apply(segments, path._segments);
				monoCurves.push.apply(monoCurves, path._getMonoCurves());
			}
		}

		collect(_path1._children || [_path1]);
		if (_path2)
			collect(_path2._children || [_path2]);
		segments.sort(function(a, b) {
			var _a = a._intersection,
				_b = b._intersection;
			return !_a && !_b || _a && _b ? 0 : _a ? -1 : 1;
		});
		for (var i = 0, l = segments.length; i < l; i++) {
			var segment = segments[i];
			if (segment._winding != null)
				continue;
			chain.length = 0;
			var startSeg = segment,
				totalLength = 0,
				windingSum = 0;
			do {
				var length = segment.getCurve().getLength();
				chain.push({ segment: segment, length: length });
				totalLength += length;
				segment = segment.getNext();
			} while (segment && !segment._intersection && segment !== startSeg);
			for (var j = 0; j < 3; j++) {
				var length = totalLength * (j + 1) / 4;
				for (var k = 0, m = chain.length; k < m; k++) {
					var node = chain[k],
						curveLength = node.length;
					if (length <= curveLength) {
						if (length < tolerance
								|| curveLength - length < tolerance)
							length = curveLength / 2;
						var curve = node.segment.getCurve(),
							pt = curve.getPointAt(length),
							hor = curve.isLinear() && Math.abs(curve
									.getTangentAt(0.5, true).y) < tolerance,
							path = curve._path;
						if (path._parent instanceof CompoundPath)
							path = path._parent;
						windingSum += operation === 'subtract' && _path2
							&& (path === _path1 && _path2._getWinding(pt, hor)
							|| path === _path2 && !_path1._getWinding(pt, hor))
							? 0
							: getWinding(pt, monoCurves, hor);
						break;
					}
					length -= curveLength;
				}
			}
			var winding = Math.round(windingSum / 3);
			for (var j = chain.length - 1; j >= 0; j--)
				chain[j].segment._winding = winding;
		}
		var result = new CompoundPath(Item.NO_INSERT);
		result.insertAbove(path1);
		result.addChildren(tracePaths(segments, operator), true);
		result = result.reduce();
		result.setStyle(path1._style);
		return result;
	}

	function splitPath(intersections) {
		var tMin = 0.000001,
			tMax = 1 - tMin,
			linearHandles;

		function resetLinear() {
			for (var i = 0, l = linearHandles.length; i < l; i++)
				linearHandles[i].set(0, 0);
		}

		for (var i = intersections.length - 1, curve, prev; i >= 0; i--) {
			var loc = intersections[i],
				t = loc._parameter;
			if (prev && prev._curve === loc._curve && prev._parameter > 0) {
				t /= prev._parameter;
			} else {
				curve = loc._curve;
				if (linearHandles)
					resetLinear();
				linearHandles = curve.isLinear() ? [
						curve._segment1._handleOut,
						curve._segment2._handleIn
					] : null;
			}
			var newCurve,
				segment;
			if (newCurve = curve.divide(t, true, true)) {
				segment = newCurve._segment1;
				curve = newCurve.getPrevious();
				if (linearHandles)
					linearHandles.push(segment._handleOut, segment._handleIn);
			} else {
				segment = t < tMin
					? curve._segment1
					: t > tMax
						? curve._segment2
						: curve.getPartLength(0, t) < curve.getPartLength(t, 1)
							? curve._segment1
							: curve._segment2;
			}
			segment._intersection = loc.getIntersection();
			loc._segment = segment;
			prev = loc;
		}
		if (linearHandles)
			resetLinear();
	}

	function getWinding(point, curves, horizontal, testContains) {
		var tolerance = 0.000001,
			tMin = tolerance,
			tMax = 1 - tMin,
			px = point.x,
			py = point.y,
			windLeft = 0,
			windRight = 0,
			roots = [],
			abs = Math.abs;
		if (horizontal) {
			var yTop = -Infinity,
				yBottom = Infinity,
				yBefore = py - tolerance,
				yAfter = py + tolerance;
			for (var i = 0, l = curves.length; i < l; i++) {
				var values = curves[i].values;
				if (Curve.solveCubic(values, 0, px, roots, 0, 1) > 0) {
					for (var j = roots.length - 1; j >= 0; j--) {
						var y = Curve.getPoint(values, roots[j]).y;
						if (y < yBefore && y > yTop) {
							yTop = y;
						} else if (y > yAfter && y < yBottom) {
							yBottom = y;
						}
					}
				}
			}
			yTop = (yTop + py) / 2;
			yBottom = (yBottom + py) / 2;
			if (yTop > -Infinity)
				windLeft = getWinding(new Point(px, yTop), curves);
			if (yBottom < Infinity)
				windRight = getWinding(new Point(px, yBottom), curves);
		} else {
			var xBefore = px - tolerance,
				xAfter = px + tolerance;
			var startCounted = false,
				prevCurve,
				prevT;
			for (var i = 0, l = curves.length; i < l; i++) {
				var curve = curves[i],
					values = curve.values,
					winding = curve.winding;
				if (winding && (winding === 1
						&& py >= values[1] && py <= values[7]
						|| py >= values[7] && py <= values[1])
					&& Curve.solveCubic(values, 1, py, roots, 0, 1) === 1) {
<<<<<<< HEAD
					var t = roots[0],
						x = Curve.evaluate(values, t, 0).x,
						slope = Curve.evaluate(values, t, 1).y;
					if (!(t > tMax
							&& (i === l - 1 || curve.next !== curves[i + 1])
							&& abs(Curve.evaluate(curve.next.values, 0, 0).x -x)
								< tolerance
						|| i > 0 && curve.previous === curves[i - 1]
							&& abs(prevX - x) < tolerance
							&& prevT > tMax && t < tMin)) {
=======
					var t = roots[0];
					if (!(
						t > tMax && startCounted && curve.next !== curves[i + 1]
						|| t < tMin && prevT > tMax
							&& curve.previous === prevCurve)) {
						var x = Curve.getPoint(values, t).x,
							slope = Curve.getTangent(values, t).y,
							counted = false;
>>>>>>> 7d82491c
						if (Numerical.isZero(slope) && !Curve.isLinear(values)
								|| t < tMin && slope * Curve.getTangent(
									curve.previous.values, 1).y < 0
								|| t > tMax && slope * Curve.getTangent(
									curve.next.values, 0).y < 0) {
							if (testContains && x >= xBefore && x <= xAfter) {
								++windLeft;
								++windRight;
								counted = true;
							}
						} else if (x <= xBefore) {
							windLeft += winding;
							counted = true;
						} else if (x >= xAfter) {
							windRight += winding;
							counted = true;
						}
						if (curve.previous !== curves[i - 1])
							startCounted = t < tMin && counted;
					}
					prevCurve = curve;
					prevT = t;
				}
			}
		}
		return Math.max(abs(windLeft), abs(windRight));
	}

	function tracePaths(segments, operator, selfOp) {
		var paths = [],
			tMin = 0.000001,
			tMax = 1 - tMin;
		for (var i = 0, seg, startSeg, l = segments.length; i < l; i++) {
			seg = startSeg = segments[i];
			if (seg._visited || !operator(seg._winding))
				continue;
			var path = new Path(Item.NO_INSERT),
				inter = seg._intersection,
				startInterSeg = inter && inter._segment,
				added = false,
				dir = 1;
			do {
				var handleIn = dir > 0 ? seg._handleIn : seg._handleOut,
					handleOut = dir > 0 ? seg._handleOut : seg._handleIn,
					interSeg;
				if (added && (!operator(seg._winding) || selfOp)
						&& (inter = seg._intersection)
						&& (interSeg = inter._segment)
						&& interSeg !== startSeg) {
					if (selfOp) {
						seg._visited = interSeg._visited;
						seg = interSeg;
						dir = 1;
					} else {
						var c1 = seg.getCurve();
						if (dir > 0)
							c1 = c1.getPrevious();
						var t1 = c1.getTangentAt(dir < 1 ? tMin : tMax, true),
							c4 = interSeg.getCurve(),
							c3 = c4.getPrevious(),
							t3 = c3.getTangentAt(tMax, true),
							t4 = c4.getTangentAt(tMin, true),
							w3 = t1.cross(t3),
							w4 = t1.cross(t4);
						if (w3 * w4 !== 0) {
							var curve = w3 < w4 ? c3 : c4,
								nextCurve = operator(curve._segment1._winding)
									? curve
									: w3 < w4 ? c4 : c3,
								nextSeg = nextCurve._segment1;
							dir = nextCurve === c3 ? -1 : 1;
							if (nextSeg._visited && seg._path !== nextSeg._path
										|| !operator(nextSeg._winding)) {
								dir = 1;
							} else {
								seg._visited = interSeg._visited;
								seg = interSeg;
								if (nextSeg._visited)
									dir = 1;
							}
						} else {
							dir = 1;
						}
					}
					handleOut = dir > 0 ? seg._handleOut : seg._handleIn;
				}
				path.add(new Segment(seg._point, added && handleIn, handleOut));
				added = true;
				seg._visited = true;
				seg = dir > 0 ? seg.getNext() : seg. getPrevious();
			} while (seg && !seg._visited
					&& seg !== startSeg && seg !== startInterSeg
					&& (seg._intersection || operator(seg._winding)));
			if (seg && (seg === startSeg || seg === startInterSeg)) {
				path.firstSegment.setHandleIn((seg === startInterSeg
						? startInterSeg : seg)._handleIn);
				path.setClosed(true);
			} else {
				path.lastSegment._handleOut.set(0, 0);
			}
			if (path._segments.length >
					(path._closed ? path.isLinear() ? 2 : 0 : 1))
				paths.push(path);
		}
		return paths;
	}

	return {
		_getWinding: function(point, horizontal, testContains) {
			return getWinding(point, this._getMonoCurves(),
					horizontal, testContains);
		},

		unite: function(path) {
			return computeBoolean(this, path, 'unite');
		},

		intersect: function(path) {
			return computeBoolean(this, path, 'intersect');
		},

		subtract: function(path) {
			return computeBoolean(this, path, 'subtract');
		},

		exclude: function(path) {
			return computeBoolean(this, path, 'exclude');
		},

		divide: function(path) {
			return new Group([this.subtract(path), this.intersect(path)]);
		}
	};
});

Path.inject({
	_getMonoCurves: function() {
		var monoCurves = this._monoCurves,
			prevCurve;

		function insertCurve(v) {
			var y0 = v[1],
				y1 = v[7],
				curve = {
					values: v,
					winding: y0 === y1
						? 0
						: y0 > y1
							? -1
							: 1,
					previous: prevCurve,
					next: null
				};
			if (prevCurve)
				prevCurve.next = curve;
			monoCurves.push(curve);
			prevCurve = curve;
		}

		function handleCurve(v) {
			if (Curve.getLength(v) === 0)
				return;
			var y0 = v[1],
				y1 = v[3],
				y2 = v[5],
				y3 = v[7];
			if (Curve.isLinear(v)) {
				insertCurve(v);
			} else {
				var a = 3 * (y1 - y2) - y0 + y3,
					b = 2 * (y0 + y2) - 4 * y1,
					c = y1 - y0,
					tolerance = 0.000001,
					roots = [];
				var count = Numerical.solveQuadratic(a, b, c, roots, tolerance,
						1 - tolerance);
				if (count === 0) {
					insertCurve(v);
				} else {
					roots.sort();
					var t = roots[0],
						parts = Curve.subdivide(v, t);
					insertCurve(parts[0]);
					if (count > 1) {
						t = (roots[1] - t) / (1 - t);
						parts = Curve.subdivide(parts[1], t);
						insertCurve(parts[0]);
					}
					insertCurve(parts[1]);
				}
			}
		}

		if (!monoCurves) {
			monoCurves = this._monoCurves = [];
			var curves = this.getCurves(),
				segments = this._segments;
			for (var i = 0, l = curves.length; i < l; i++)
				handleCurve(curves[i].getValues());
			if (!this._closed && segments.length > 1) {
				var p1 = segments[segments.length - 1]._point,
					p2 = segments[0]._point,
					p1x = p1._x, p1y = p1._y,
					p2x = p2._x, p2y = p2._y;
				handleCurve([p1x, p1y, p1x, p1y, p2x, p2y, p2x, p2y]);
			}
			if (monoCurves.length > 0) {
				var first = monoCurves[0],
					last = monoCurves[monoCurves.length - 1];
				first.previous = last;
				last.next = first;
			}
		}
		return monoCurves;
	},

	getInteriorPoint: function() {
		var bounds = this.getBounds(),
			point = bounds.getCenter(true);
		if (!this.contains(point)) {
			var curves = this._getMonoCurves(),
				roots = [],
				y = point.y,
				xIntercepts = [];
			for (var i = 0, l = curves.length; i < l; i++) {
				var values = curves[i].values;
				if ((curves[i].winding === 1
						&& y >= values[1] && y <= values[7]
						|| y >= values[7] && y <= values[1])
						&& Curve.solveCubic(values, 1, y, roots, 0, 1) > 0) {
					for (var j = roots.length - 1; j >= 0; j--)
						xIntercepts.push(Curve.getPoint(values, roots[j]).x);
				}
				if (xIntercepts.length > 1)
					break;
			}
			point.x = (xIntercepts[0] + xIntercepts[1]) / 2;
		}
		return point;
	},

	reorient: function() {
		this.setClockwise(true);
		return this;
	}
});

CompoundPath.inject({
	_getMonoCurves: function() {
		var children = this._children,
			monoCurves = [];
		for (var i = 0, l = children.length; i < l; i++)
			monoCurves.push.apply(monoCurves, children[i]._getMonoCurves());
		return monoCurves;
	},

	reorient: function() {
		var children = this.removeChildren().sort(function(a, b) {
			return b.getBounds().getArea() - a.getBounds().getArea();
		});
		if (children.length > 0) {
			this.addChildren(children);
			var clockwise = children[0].isClockwise();
			for (var i = 1, l = children.length; i < l; i++) {
				var point = children[i].getInteriorPoint(),
					counters = 0;
				for (var j = i - 1; j >= 0; j--) {
					if (children[j].contains(point))
						counters++;
				}
				children[i].setClockwise(counters % 2 === 0 && clockwise);
			}
		}
		return this;
	}
});

var PathIterator = Base.extend({
	_class: 'PathIterator',

	initialize: function(path, maxRecursion, tolerance, matrix) {
		var curves = [],
			parts = [],
			length = 0,
			minDifference = 1 / (maxRecursion || 32),
			segments = path._segments,
			segment1 = segments[0],
			segment2;

		function addCurve(segment1, segment2) {
			var curve = Curve.getValues(segment1, segment2, matrix);
			curves.push(curve);
			computeParts(curve, segment1._index, 0, 1);
		}

		function computeParts(curve, index, minT, maxT) {
			if ((maxT - minT) > minDifference
					&& !Curve.isFlatEnough(curve, tolerance || 0.25)) {
				var split = Curve.subdivide(curve),
					halfT = (minT + maxT) / 2;
				computeParts(split[0], index, minT, halfT);
				computeParts(split[1], index, halfT, maxT);
			} else {
				var x = curve[6] - curve[0],
					y = curve[7] - curve[1],
					dist = Math.sqrt(x * x + y * y);
				if (dist > 0.000001) {
					length += dist;
					parts.push({
						offset: length,
						value: maxT,
						index: index
					});
				}
			}
		}

		for (var i = 1, l = segments.length; i < l; i++) {
			segment2 = segments[i];
			addCurve(segment1, segment2);
			segment1 = segment2;
		}
		if (path._closed)
			addCurve(segment2, segments[0]);

		this.curves = curves;
		this.parts = parts;
		this.length = length;
		this.index = 0;
	},

	getParameterAt: function(offset) {
		var i, j = this.index;
		for (;;) {
			i = j;
			if (j == 0 || this.parts[--j].offset < offset)
				break;
		}
		for (var l = this.parts.length; i < l; i++) {
			var part = this.parts[i];
			if (part.offset >= offset) {
				this.index = i;
				var prev = this.parts[i - 1];
				var prevVal = prev && prev.index == part.index ? prev.value : 0,
					prevLen = prev ? prev.offset : 0;
				return {
					value: prevVal + (part.value - prevVal)
						* (offset - prevLen) / (part.offset - prevLen),
					index: part.index
				};
			}
		}
		var part = this.parts[this.parts.length - 1];
		return {
			value: 1,
			index: part.index
		};
	},

	drawPart: function(ctx, from, to) {
		from = this.getParameterAt(from);
		to = this.getParameterAt(to);
		for (var i = from.index; i <= to.index; i++) {
			var curve = Curve.getPart(this.curves[i],
					i == from.index ? from.value : 0,
					i == to.index ? to.value : 1);
			if (i == from.index)
				ctx.moveTo(curve[0], curve[1]);
			ctx.bezierCurveTo.apply(ctx, curve.slice(2));
		}
	}
}, Base.each(Curve.evaluateMethods,
	function(name) {
		this[name + 'At'] = function(offset, weighted) {
			var param = this.getParameterAt(offset);
			return Curve[name](this.curves[param.index], param.value, weighted);
		};
	}, {})
);

var PathFitter = Base.extend({
	initialize: function(path, error) {
		var points = this.points = [],
			segments = path._segments,
			prev;
		for (var i = 0, l = segments.length; i < l; i++) {
			var point = segments[i].point.clone();
			if (!prev || !prev.equals(point)) {
				points.push(point);
				prev = point;
			}
		}

		if (path._closed) {
			this.closed = true;
			points.unshift(points[points.length - 1]);
			points.push(points[1]);
		}

		this.error = error;
	},

	fit: function() {
		var points = this.points,
			length = points.length,
			segments = this.segments = length > 0
					? [new Segment(points[0])] : [];
		if (length > 1)
			this.fitCubic(0, length - 1,
				points[1].subtract(points[0]).normalize(),
				points[length - 2].subtract(points[length - 1]).normalize());

		if (this.closed) {
			segments.shift();
			segments.pop();
		}

		return segments;
	},

	fitCubic: function(first, last, tan1, tan2) {
		if (last - first == 1) {
			var pt1 = this.points[first],
				pt2 = this.points[last],
				dist = pt1.getDistance(pt2) / 3;
			this.addCurve([pt1, pt1.add(tan1.normalize(dist)),
					pt2.add(tan2.normalize(dist)), pt2]);
			return;
		}
		var uPrime = this.chordLengthParameterize(first, last),
			maxError = Math.max(this.error, this.error * this.error),
			split,
			parametersInOrder = true;
		for (var i = 0; i <= 4; i++) {
			var curve = this.generateBezier(first, last, uPrime, tan1, tan2);
			var max = this.findMaxError(first, last, curve, uPrime);
			if (max.error < this.error && parametersInOrder) {
				this.addCurve(curve);
				return;
			}
			split = max.index;
			if (max.error >= maxError)
				break;
			parametersInOrder = this.reparameterize(first, last, uPrime, curve);
			maxError = max.error;
		}
		var V1 = this.points[split - 1].subtract(this.points[split]),
			V2 = this.points[split].subtract(this.points[split + 1]),
			tanCenter = V1.add(V2).divide(2).normalize();
		this.fitCubic(first, split, tan1, tanCenter);
		this.fitCubic(split, last, tanCenter.negate(), tan2);
	},

	addCurve: function(curve) {
		var prev = this.segments[this.segments.length - 1];
		prev.setHandleOut(curve[1].subtract(curve[0]));
		this.segments.push(
				new Segment(curve[3], curve[2].subtract(curve[3])));
	},

	generateBezier: function(first, last, uPrime, tan1, tan2) {
		var epsilon = 1e-12,
			pt1 = this.points[first],
			pt2 = this.points[last],
			C = [[0, 0], [0, 0]],
			X = [0, 0];

		for (var i = 0, l = last - first + 1; i < l; i++) {
			var u = uPrime[i],
				t = 1 - u,
				b = 3 * u * t,
				b0 = t * t * t,
				b1 = b * t,
				b2 = b * u,
				b3 = u * u * u,
				a1 = tan1.normalize(b1),
				a2 = tan2.normalize(b2),
				tmp = this.points[first + i]
					.subtract(pt1.multiply(b0 + b1))
					.subtract(pt2.multiply(b2 + b3));
			C[0][0] += a1.dot(a1);
			C[0][1] += a1.dot(a2);
			C[1][0] = C[0][1];
			C[1][1] += a2.dot(a2);
			X[0] += a1.dot(tmp);
			X[1] += a2.dot(tmp);
		}

		var detC0C1 = C[0][0] * C[1][1] - C[1][0] * C[0][1],
			alpha1, alpha2;
		if (Math.abs(detC0C1) > epsilon) {
			var detC0X	= C[0][0] * X[1]	- C[1][0] * X[0],
				detXC1	= X[0]	  * C[1][1] - X[1]	  * C[0][1];
			alpha1 = detXC1 / detC0C1;
			alpha2 = detC0X / detC0C1;
		} else {
			var c0 = C[0][0] + C[0][1],
				c1 = C[1][0] + C[1][1];
			if (Math.abs(c0) > epsilon) {
				alpha1 = alpha2 = X[0] / c0;
			} else if (Math.abs(c1) > epsilon) {
				alpha1 = alpha2 = X[1] / c1;
			} else {
				alpha1 = alpha2 = 0;
			}
		}

		var segLength = pt2.getDistance(pt1),
			eps = epsilon * segLength,
			handle1,
			handle2;
		if (alpha1 < eps || alpha2 < eps) {
			alpha1 = alpha2 = segLength / 3;
		} else {
			var line = pt2.subtract(pt1);
			handle1 = tan1.normalize(alpha1);
			handle2 = tan2.normalize(alpha2);
			if (handle1.dot(line) - handle2.dot(line) > segLength * segLength) {
				alpha1 = alpha2 = segLength / 3;
				handle1 = handle2 = null;
			}
		}

		return [pt1, pt1.add(handle1 || tan1.normalize(alpha1)),
				pt2.add(handle2 || tan2.normalize(alpha2)), pt2];
	},

	reparameterize: function(first, last, u, curve) {
		for (var i = first; i <= last; i++) {
			u[i - first] = this.findRoot(curve, this.points[i], u[i - first]);
		}
		for (var i = 1, l = u.length; i < l; i++) {
			if (u[i] <= u[i - 1])
				return false;
		}
		return true;
	},

	findRoot: function(curve, point, u) {
		var curve1 = [],
			curve2 = [];
		for (var i = 0; i <= 2; i++) {
			curve1[i] = curve[i + 1].subtract(curve[i]).multiply(3);
		}
		for (var i = 0; i <= 1; i++) {
			curve2[i] = curve1[i + 1].subtract(curve1[i]).multiply(2);
		}
		var pt = this.evaluate(3, curve, u),
			pt1 = this.evaluate(2, curve1, u),
			pt2 = this.evaluate(1, curve2, u),
			diff = pt.subtract(point),
			df = pt1.dot(pt1) + diff.dot(pt2);
		if (Math.abs(df) < 0.000001)
			return u;
		return u - diff.dot(pt1) / df;
	},

	evaluate: function(degree, curve, t) {
		var tmp = curve.slice();
		for (var i = 1; i <= degree; i++) {
			for (var j = 0; j <= degree - i; j++) {
				tmp[j] = tmp[j].multiply(1 - t).add(tmp[j + 1].multiply(t));
			}
		}
		return tmp[0];
	},

	chordLengthParameterize: function(first, last) {
		var u = [0];
		for (var i = first + 1; i <= last; i++) {
			u[i - first] = u[i - first - 1]
					+ this.points[i].getDistance(this.points[i - 1]);
		}
		for (var i = 1, m = last - first; i <= m; i++) {
			u[i] /= u[m];
		}
		return u;
	},

	findMaxError: function(first, last, curve, u) {
		var index = Math.floor((last - first + 1) / 2),
			maxDist = 0;
		for (var i = first + 1; i < last; i++) {
			var P = this.evaluate(3, curve, u[i - first]);
			var v = P.subtract(this.points[i]);
			var dist = v.x * v.x + v.y * v.y;
			if (dist >= maxDist) {
				maxDist = dist;
				index = i;
			}
		}
		return {
			error: maxDist,
			index: index
		};
	}
});

var TextItem = Item.extend({
	_class: 'TextItem',
	_boundsSelected: true,
	_applyMatrix: false,
	_canApplyMatrix: false,
	_serializeFields: {
		content: null
	},
	_boundsGetter: 'getBounds',

	initialize: function TextItem(arg) {
		this._content = '';
		this._lines = [];
		var hasProps = arg && Base.isPlainObject(arg)
				&& arg.x === undefined && arg.y === undefined;
		this._initialize(hasProps && arg, !hasProps && Point.read(arguments));
	},

	_equals: function(item) {
		return this._content === item._content;
	},

	_clone: function _clone(copy, insert, includeMatrix) {
		copy.setContent(this._content);
		return _clone.base.call(this, copy, insert, includeMatrix);
	},

	getContent: function() {
		return this._content;
	},

	setContent: function(content) {
		this._content = '' + content;
		this._lines = this._content.split(/\r\n|\n|\r/mg);
		this._changed(265);
	},

	isEmpty: function() {
		return !this._content;
	},

	getCharacterStyle: '#getStyle',
	setCharacterStyle: '#setStyle',

	getParagraphStyle: '#getStyle',
	setParagraphStyle: '#setStyle'
});

var PointText = TextItem.extend({
	_class: 'PointText',

	initialize: function PointText() {
		TextItem.apply(this, arguments);
	},

	clone: function(insert) {
		return this._clone(new PointText(Item.NO_INSERT), insert);
	},

	getPoint: function() {
		var point = this._matrix.getTranslation();
		return new LinkedPoint(point.x, point.y, this, 'setPoint');
	},

	setPoint: function() {
		var point = Point.read(arguments);
		this.translate(point.subtract(this._matrix.getTranslation()));
	},

	_draw: function(ctx) {
		if (!this._content)
			return;
		this._setStyles(ctx);
		var style = this._style,
			lines = this._lines,
			leading = style.getLeading(),
			shadowColor = ctx.shadowColor;
		ctx.font = style.getFontStyle();
		ctx.textAlign = style.getJustification();
		for (var i = 0, l = lines.length; i < l; i++) {
			ctx.shadowColor = shadowColor;
			var line = lines[i];
			if (style.hasFill()) {
				ctx.fillText(line, 0, 0);
				ctx.shadowColor = 'rgba(0,0,0,0)';
			}
			if (style.hasStroke())
				ctx.strokeText(line, 0, 0);
			ctx.translate(0, leading);
		}
	},

	_getBounds: function(getter, matrix) {
		var style = this._style,
			lines = this._lines,
			numLines = lines.length,
			justification = style.getJustification(),
			leading = style.getLeading(),
			width = this.getView().getTextWidth(style.getFontStyle(), lines),
			x = 0;
		if (justification !== 'left')
			x -= width / (justification === 'center' ? 2: 1);
		var bounds = new Rectangle(x,
					numLines ? - 0.75 * leading : 0,
					width, numLines * leading);
		return matrix ? matrix._transformBounds(bounds, bounds) : bounds;
	}
});

var Color = Base.extend(new function() {
	var types = {
		gray: ['gray'],
		rgb: ['red', 'green', 'blue'],
		hsb: ['hue', 'saturation', 'brightness'],
		hsl: ['hue', 'saturation', 'lightness'],
		gradient: ['gradient', 'origin', 'destination', 'highlight']
	};

	var componentParsers = {},
		colorCache = {},
		colorCtx;

	function fromCSS(string) {
		var match = string.match(/^#(\w{1,2})(\w{1,2})(\w{1,2})$/),
			components;
		if (match) {
			components = [0, 0, 0];
			for (var i = 0; i < 3; i++) {
				var value = match[i + 1];
				components[i] = parseInt(value.length == 1
						? value + value : value, 16) / 255;
			}
		} else if (match = string.match(/^rgba?\((.*)\)$/)) {
			components = match[1].split(',');
			for (var i = 0, l = components.length; i < l; i++) {
				var value = +components[i];
				components[i] = i < 3 ? value / 255 : value;
			}
		} else {
			var cached = colorCache[string];
			if (!cached) {
				if (!colorCtx) {
					colorCtx = CanvasProvider.getContext(1, 1);
					colorCtx.globalCompositeOperation = 'copy';
				}
				colorCtx.fillStyle = 'rgba(0,0,0,0)';
				colorCtx.fillStyle = string;
				colorCtx.fillRect(0, 0, 1, 1);
				var data = colorCtx.getImageData(0, 0, 1, 1).data;
				cached = colorCache[string] = [
					data[0] / 255,
					data[1] / 255,
					data[2] / 255
				];
			}
			components = cached.slice();
		}
		return components;
	}

	var hsbIndices = [
		[0, 3, 1],
		[2, 0, 1],
		[1, 0, 3],
		[1, 2, 0],
		[3, 1, 0],
		[0, 1, 2]
	];

	var converters = {
		'rgb-hsb': function(r, g, b) {
			var max = Math.max(r, g, b),
				min = Math.min(r, g, b),
				delta = max - min,
				h = delta === 0 ? 0
					:	( max == r ? (g - b) / delta + (g < b ? 6 : 0)
						: max == g ? (b - r) / delta + 2
						:			 (r - g) / delta + 4) * 60;
			return [h, max === 0 ? 0 : delta / max, max];
		},

		'hsb-rgb': function(h, s, b) {
			h = (((h / 60) % 6) + 6) % 6;
			var i = Math.floor(h),
				f = h - i,
				i = hsbIndices[i],
				v = [
					b,
					b * (1 - s),
					b * (1 - s * f),
					b * (1 - s * (1 - f))
				];
			return [v[i[0]], v[i[1]], v[i[2]]];
		},

		'rgb-hsl': function(r, g, b) {
			var max = Math.max(r, g, b),
				min = Math.min(r, g, b),
				delta = max - min,
				achromatic = delta === 0,
				h = achromatic ? 0
					:	( max == r ? (g - b) / delta + (g < b ? 6 : 0)
						: max == g ? (b - r) / delta + 2
						:			 (r - g) / delta + 4) * 60,
				l = (max + min) / 2,
				s = achromatic ? 0 : l < 0.5
						? delta / (max + min)
						: delta / (2 - max - min);
			return [h, s, l];
		},

		'hsl-rgb': function(h, s, l) {
			h = (((h / 360) % 1) + 1) % 1;
			if (s === 0)
				return [l, l, l];
			var t3s = [ h + 1 / 3, h, h - 1 / 3 ],
				t2 = l < 0.5 ? l * (1 + s) : l + s - l * s,
				t1 = 2 * l - t2,
				c = [];
			for (var i = 0; i < 3; i++) {
				var t3 = t3s[i];
				if (t3 < 0) t3 += 1;
				if (t3 > 1) t3 -= 1;
				c[i] = 6 * t3 < 1
					? t1 + (t2 - t1) * 6 * t3
					: 2 * t3 < 1
						? t2
						: 3 * t3 < 2
							? t1 + (t2 - t1) * ((2 / 3) - t3) * 6
							: t1;
			}
			return c;
		},

		'rgb-gray': function(r, g, b) {
			return [r * 0.2989 + g * 0.587 + b * 0.114];
		},

		'gray-rgb': function(g) {
			return [g, g, g];
		},

		'gray-hsb': function(g) {
			return [0, 0, g];
		},

		'gray-hsl': function(g) {
			return [0, 0, g];
		},

		'gradient-rgb': function() {
			return [];
		},

		'rgb-gradient': function() {
			return [];
		}

	};

	return Base.each(types, function(properties, type) {
		componentParsers[type] = [];
		Base.each(properties, function(name, index) {
			var part = Base.capitalize(name),
				hasOverlap = /^(hue|saturation)$/.test(name),
				parser = componentParsers[type][index] = name === 'gradient'
					? function(value) {
						var current = this._components[0];
						value = Gradient.read(Array.isArray(value) ? value
								: arguments, 0, { readNull: true });
						if (current !== value) {
							if (current)
								current._removeOwner(this);
							if (value)
								value._addOwner(this);
						}
						return value;
					}
					: type === 'gradient'
						? function() {
							return Point.read(arguments, 0, {
									readNull: name === 'highlight',
									clone: true
							});
						}
						: function(value) {
							return value == null || isNaN(value) ? 0 : value;
						};

			this['get' + part] = function() {
				return this._type === type
					|| hasOverlap && /^hs[bl]$/.test(this._type)
						? this._components[index]
						: this._convert(type)[index];
			};

			this['set' + part] = function(value) {
				if (this._type !== type
						&& !(hasOverlap && /^hs[bl]$/.test(this._type))) {
					this._components = this._convert(type);
					this._properties = types[type];
					this._type = type;
				}
				this._components[index] = parser.call(this, value);
				this._changed();
			};
		}, this);
	}, {
		_class: 'Color',
		_readIndex: true,

		initialize: function Color(arg) {
			var slice = Array.prototype.slice,
				args = arguments,
				read = 0,
				type,
				components,
				alpha,
				values;
			if (Array.isArray(arg)) {
				args = arg;
				arg = args[0];
			}
			var argType = arg != null && typeof arg;
			if (argType === 'string' && arg in types) {
				type = arg;
				arg = args[1];
				if (Array.isArray(arg)) {
					components = arg;
					alpha = args[2];
				} else {
					if (this.__read)
						read = 1;
					args = slice.call(args, 1);
					argType = typeof arg;
				}
			}
			if (!components) {
				values = argType === 'number'
						? args
						: argType === 'object' && arg.length != null
							? arg
							: null;
				if (values) {
					if (!type)
						type = values.length >= 3
								? 'rgb'
								: 'gray';
					var length = types[type].length;
					alpha = values[length];
					if (this.__read)
						read += values === arguments
							? length + (alpha != null ? 1 : 0)
							: 1;
					if (values.length > length)
						values = slice.call(values, 0, length);
				} else if (argType === 'string') {
					type = 'rgb';
					components = fromCSS(arg);
					if (components.length === 4) {
						alpha = components[3];
						components.length--;
					}
				} else if (argType === 'object') {
					if (arg.constructor === Color) {
						type = arg._type;
						components = arg._components.slice();
						alpha = arg._alpha;
						if (type === 'gradient') {
							for (var i = 1, l = components.length; i < l; i++) {
								var point = components[i];
								if (point)
									components[i] = point.clone();
							}
						}
					} else if (arg.constructor === Gradient) {
						type = 'gradient';
						values = args;
					} else {
						type = 'hue' in arg
							? 'lightness' in arg
								? 'hsl'
								: 'hsb'
							: 'gradient' in arg || 'stops' in arg
									|| 'radial' in arg
								? 'gradient'
								: 'gray' in arg
									? 'gray'
									: 'rgb';
						var properties = types[type];
							parsers = componentParsers[type];
						this._components = components = [];
						for (var i = 0, l = properties.length; i < l; i++) {
							var value = arg[properties[i]];
							if (value == null && i === 0 && type === 'gradient'
									&& 'stops' in arg) {
								value = {
									stops: arg.stops,
									radial: arg.radial
								};
							}
							value = parsers[i].call(this, value);
							if (value != null)
								components[i] = value;
						}
						alpha = arg.alpha;
					}
				}
				if (this.__read && type)
					read = 1;
			}
			this._type = type || 'rgb';
			this._id = UID.get(Color);
			if (!components) {
				this._components = components = [];
				var parsers = componentParsers[this._type];
				for (var i = 0, l = parsers.length; i < l; i++) {
					var value = parsers[i].call(this, values && values[i]);
					if (value != null)
						components[i] = value;
				}
			}
			this._components = components;
			this._properties = types[this._type];
			this._alpha = alpha;
			if (this.__read)
				this.__read = read;
		},

		_serialize: function(options, dictionary) {
			var components = this.getComponents();
			return Base.serialize(
					/^(gray|rgb)$/.test(this._type)
						? components
						: [this._type].concat(components),
					options, true, dictionary);
		},

		_changed: function() {
			this._canvasStyle = null;
			if (this._owner)
				this._owner._changed(65);
		},

		_convert: function(type) {
			var converter;
			return this._type === type
					? this._components.slice()
					: (converter = converters[this._type + '-' + type])
						? converter.apply(this, this._components)
						: converters['rgb-' + type].apply(this,
							converters[this._type + '-rgb'].apply(this,
								this._components));
		},

		convert: function(type) {
			return new Color(type, this._convert(type), this._alpha);
		},

		getType: function() {
			return this._type;
		},

		setType: function(type) {
			this._components = this._convert(type);
			this._properties = types[type];
			this._type = type;
		},

		getComponents: function() {
			var components = this._components.slice();
			if (this._alpha != null)
				components.push(this._alpha);
			return components;
		},

		getAlpha: function() {
			return this._alpha != null ? this._alpha : 1;
		},

		setAlpha: function(alpha) {
			this._alpha = alpha == null ? null : Math.min(Math.max(alpha, 0), 1);
			this._changed();
		},

		hasAlpha: function() {
			return this._alpha != null;
		},

		equals: function(color) {
			var col = Base.isPlainValue(color, true)
					? Color.read(arguments)
					: color;
			return col === this || col && this._class === col._class
					&& this._type === col._type
					&& this._alpha === col._alpha
					&& Base.equals(this._components, col._components)
					|| false;
		},

		toString: function() {
			var properties = this._properties,
				parts = [],
				isGradient = this._type === 'gradient',
				f = Formatter.instance;
			for (var i = 0, l = properties.length; i < l; i++) {
				var value = this._components[i];
				if (value != null)
					parts.push(properties[i] + ': '
							+ (isGradient ? value : f.number(value)));
			}
			if (this._alpha != null)
				parts.push('alpha: ' + f.number(this._alpha));
			return '{ ' + parts.join(', ') + ' }';
		},

		toCSS: function(hex) {
			var components = this._convert('rgb'),
				alpha = hex || this._alpha == null ? 1 : this._alpha;
			function convert(val) {
				return Math.round((val < 0 ? 0 : val > 1 ? 1 : val) * 255);
			}
			components = [
				convert(components[0]),
				convert(components[1]),
				convert(components[2])
			];
			if (alpha < 1)
				components.push(alpha < 0 ? 0 : alpha);
			return hex
					? '#' + ((1 << 24) + (components[0] << 16)
						+ (components[1] << 8)
						+ components[2]).toString(16).slice(1)
					: (components.length == 4 ? 'rgba(' : 'rgb(')
						+ components.join(',') + ')';
		},

		toCanvasStyle: function(ctx) {
			if (this._canvasStyle)
				return this._canvasStyle;
			if (this._type !== 'gradient')
				return this._canvasStyle = this.toCSS();
			var components = this._components,
				gradient = components[0],
				stops = gradient._stops,
				origin = components[1],
				destination = components[2],
				canvasGradient;
			if (gradient._radial) {
				var radius = destination.getDistance(origin),
					highlight = components[3];
				if (highlight) {
					var vector = highlight.subtract(origin);
					if (vector.getLength() > radius)
						highlight = origin.add(vector.normalize(radius - 0.1));
				}
				var start = highlight || origin;
				canvasGradient = ctx.createRadialGradient(start.x, start.y,
						0, origin.x, origin.y, radius);
			} else {
				canvasGradient = ctx.createLinearGradient(origin.x, origin.y,
						destination.x, destination.y);
			}
			for (var i = 0, l = stops.length; i < l; i++) {
				var stop = stops[i];
				canvasGradient.addColorStop(stop._rampPoint,
						stop._color.toCanvasStyle());
			}
			return this._canvasStyle = canvasGradient;
		},

		transform: function(matrix) {
			if (this._type === 'gradient') {
				var components = this._components;
				for (var i = 1, l = components.length; i < l; i++) {
					var point = components[i];
					matrix._transformPoint(point, point, true);
				}
				this._changed();
			}
		},

		statics: {
			_types: types,

			random: function() {
				var random = Math.random;
				return new Color(random(), random(), random());
			}
		}
	});
}, new function() {
	var operators = {
		add: function(a, b) {
			return a + b;
		},

		subtract: function(a, b) {
			return a - b;
		},

		multiply: function(a, b) {
			return a * b;
		},

		divide: function(a, b) {
			return a / b;
		}
	};

	return Base.each(operators, function(operator, name) {
		this[name] = function(color) {
			color = Color.read(arguments);
			var type = this._type,
				components1 = this._components,
				components2 = color._convert(type);
			for (var i = 0, l = components1.length; i < l; i++)
				components2[i] = operator(components1[i], components2[i]);
			return new Color(type, components2,
					this._alpha != null
							? operator(this._alpha, color.getAlpha())
							: null);
		};
	}, {
	});
});

Base.each(Color._types, function(properties, type) {
	var ctor = this[Base.capitalize(type) + 'Color'] = function(arg) {
			var argType = arg != null && typeof arg,
				components = argType === 'object' && arg.length != null
					? arg
					: argType === 'string'
						? null
						: arguments;
			return components
					? new Color(type, components)
					: new Color(arg);
		};
	if (type.length == 3) {
		var acronym = type.toUpperCase();
		Color[acronym] = this[acronym + 'Color'] = ctor;
	}
}, Base.exports);

var Gradient = Base.extend({
	_class: 'Gradient',

	initialize: function Gradient(stops, radial) {
		this._id = UID.get();
		if (stops && this._set(stops))
			stops = radial = null;
		if (!this._stops)
			this.setStops(stops || ['white', 'black']);
		if (this._radial == null)
			this.setRadial(typeof radial === 'string' && radial === 'radial'
					|| radial || false);
	},

	_serialize: function(options, dictionary) {
		return dictionary.add(this, function() {
			return Base.serialize([this._stops, this._radial],
					options, true, dictionary);
		});
	},

	_changed: function() {
		for (var i = 0, l = this._owners && this._owners.length; i < l; i++)
			this._owners[i]._changed();
	},

	_addOwner: function(color) {
		if (!this._owners)
			this._owners = [];
		this._owners.push(color);
	},

	_removeOwner: function(color) {
		var index = this._owners ? this._owners.indexOf(color) : -1;
		if (index != -1) {
			this._owners.splice(index, 1);
			if (this._owners.length === 0)
				this._owners = undefined;
		}
	},

	clone: function() {
		var stops = [];
		for (var i = 0, l = this._stops.length; i < l; i++)
			stops[i] = this._stops[i].clone();
		return new Gradient(stops, this._radial);
	},

	getStops: function() {
		return this._stops;
	},

	setStops: function(stops) {
		if (this.stops) {
			for (var i = 0, l = this._stops.length; i < l; i++)
				this._stops[i]._owner = undefined;
		}
		if (stops.length < 2)
			throw new Error(
					'Gradient stop list needs to contain at least two stops.');
		this._stops = GradientStop.readAll(stops, 0, { clone: true });
		for (var i = 0, l = this._stops.length; i < l; i++) {
			var stop = this._stops[i];
			stop._owner = this;
			if (stop._defaultRamp)
				stop.setRampPoint(i / (l - 1));
		}
		this._changed();
	},

	getRadial: function() {
		return this._radial;
	},

	setRadial: function(radial) {
		this._radial = radial;
		this._changed();
	},

	equals: function(gradient) {
		if (gradient === this)
			return true;
		if (gradient && this._class === gradient._class
				&& this._stops.length === gradient._stops.length) {
			for (var i = 0, l = this._stops.length; i < l; i++) {
				if (!this._stops[i].equals(gradient._stops[i]))
					return false;
			}
			return true;
		}
		return false;
	}
});

var GradientStop = Base.extend({
	_class: 'GradientStop',

	initialize: function GradientStop(arg0, arg1) {
		if (arg0) {
			var color, rampPoint;
			if (arg1 === undefined && Array.isArray(arg0)) {
				color = arg0[0];
				rampPoint = arg0[1];
			} else if (arg0.color) {
				color = arg0.color;
				rampPoint = arg0.rampPoint;
			} else {
				color = arg0;
				rampPoint = arg1;
			}
			this.setColor(color);
			this.setRampPoint(rampPoint);
		}
	},

	clone: function() {
		return new GradientStop(this._color.clone(), this._rampPoint);
	},

	_serialize: function(options, dictionary) {
		return Base.serialize([this._color, this._rampPoint], options, true,
				dictionary);
	},

	_changed: function() {
		if (this._owner)
			this._owner._changed(65);
	},

	getRampPoint: function() {
		return this._rampPoint;
	},

	setRampPoint: function(rampPoint) {
		this._defaultRamp = rampPoint == null;
		this._rampPoint = rampPoint || 0;
		this._changed();
	},

	getColor: function() {
		return this._color;
	},

	setColor: function(color) {
		this._color = Color.read(arguments);
		if (this._color === color)
			this._color = color.clone();
		this._color._owner = this;
		this._changed();
	},

	equals: function(stop) {
		return stop === this || stop && this._class === stop._class
				&& this._color.equals(stop._color)
				&& this._rampPoint == stop._rampPoint
				|| false;
	}
});

var Style = Base.extend(new function() {
	var defaults = {
		fillColor: undefined,
		strokeColor: undefined,
		strokeWidth: 1,
		strokeCap: 'butt',
		strokeJoin: 'miter',
		strokeScaling: true,
		miterLimit: 10,
		dashOffset: 0,
		dashArray: [],
		windingRule: 'nonzero',
		shadowColor: undefined,
		shadowBlur: 0,
		shadowOffset: new Point(),
		selectedColor: undefined,
		fontFamily: 'sans-serif',
		fontWeight: 'normal',
		fontSize: 12,
		font: 'sans-serif',
		leading: null,
		justification: 'left'
	};

	var flags = {
		strokeWidth: 97,
		strokeCap: 97,
		strokeJoin: 97,
		strokeScaling: 105,
		miterLimit: 97,
		fontFamily: 9,
		fontWeight: 9,
		fontSize: 9,
		font: 9,
		leading: 9,
		justification: 9
	};

	var item = { beans: true },
		fields = {
			_defaults: defaults,
			_textDefaults: new Base(defaults, {
				fillColor: new Color()
			}),
			beans: true
		};

	Base.each(defaults, function(value, key) {
		var isColor = /Color$/.test(key),
			isPoint = key === 'shadowOffset',
			part = Base.capitalize(key),
			flag = flags[key],
			set = 'set' + part,
			get = 'get' + part;

		fields[set] = function(value) {
			var owner = this._owner,
				children = owner && owner._children;
			if (children && children.length > 0
					&& !(owner instanceof CompoundPath)) {
				for (var i = 0, l = children.length; i < l; i++)
					children[i]._style[set](value);
			} else {
				var old = this._values[key];
				if (old !== value) {
					if (isColor) {
						if (old)
							old._owner = undefined;
						if (value && value.constructor === Color) {
							if (value._owner)
								value = value.clone();
							value._owner = owner;
						}
					}
					this._values[key] = value;
					if (owner)
						owner._changed(flag || 65);
				}
			}
		};

		fields[get] = function(_dontMerge) {
			var owner = this._owner,
				children = owner && owner._children,
				value;
			if (!children || children.length === 0 || _dontMerge
					|| owner instanceof CompoundPath) {
				var value = this._values[key];
				if (value === undefined) {
					value = this._defaults[key];
					if (value && value.clone)
						value = value.clone();
				} else {
					var ctor = isColor ? Color : isPoint ? Point : null;
					if (ctor && !(value && value.constructor === ctor)) {
						this._values[key] = value = ctor.read([value], 0,
								{ readNull: true, clone: true });
						if (value && isColor)
							value._owner = owner;
					}
				}
				return value;
			}
			for (var i = 0, l = children.length; i < l; i++) {
				var childValue = children[i]._style[get]();
				if (i === 0) {
					value = childValue;
				} else if (!Base.equals(value, childValue)) {
					return undefined;
				}
			}
			return value;
		};

		item[get] = function(_dontMerge) {
			return this._style[get](_dontMerge);
		};

		item[set] = function(value) {
			this._style[set](value);
		};
	});

	Item.inject(item);
	return fields;
}, {
	_class: 'Style',

	initialize: function Style(style, _owner, _project) {
		this._values = {};
		this._owner = _owner;
		this._project = _owner && _owner._project || _project || paper.project;
		if (_owner instanceof TextItem)
			this._defaults = this._textDefaults;
		if (style)
			this.set(style);
	},

	set: function(style) {
		var isStyle = style instanceof Style,
			values = isStyle ? style._values : style;
		if (values) {
			for (var key in values) {
				if (key in this._defaults) {
					var value = values[key];
					this[key] = value && isStyle && value.clone
							? value.clone() : value;
				}
			}
		}
	},

	equals: function(style) {
		return style === this || style && this._class === style._class
				&& Base.equals(this._values, style._values)
				|| false;
	},

	hasFill: function() {
		return !!this.getFillColor();
	},

	hasStroke: function() {
		return !!this.getStrokeColor() && this.getStrokeWidth() > 0;
	},

	hasShadow: function() {
		return !!this.getShadowColor() && this.getShadowBlur() > 0;
	},

	getView: function() {
		return this._project.getView();
	},

	getFontStyle: function() {
		var fontSize = this.getFontSize();
		return this.getFontWeight()
				+ ' ' + fontSize + (/[a-z]/i.test(fontSize + '') ? ' ' : 'px ')
				+ this.getFontFamily();
	},

	getFont: '#getFontFamily',
	setFont: '#setFontFamily',

	getLeading: function getLeading() {
		var leading = getLeading.base.call(this),
			fontSize = this.getFontSize();
		if (/pt|em|%|px/.test(fontSize))
			fontSize = this.getView().getPixelSize(fontSize);
		return leading != null ? leading : fontSize * 1.2;
	}

});

var DomElement = new function() {
	function handlePrefix(el, name, set, value) {
		var prefixes = ['', 'webkit', 'moz', 'Moz', 'ms', 'o'],
			suffix = name[0].toUpperCase() + name.substring(1);
		for (var i = 0; i < 6; i++) {
			var prefix = prefixes[i],
				key = prefix ? prefix + suffix : name;
			if (key in el) {
				if (set) {
					el[key] = value;
				} else {
					return el[key];
				}
				break;
			}
		}
	}

	return {
		getStyles: function(el) {
			var doc = el && el.nodeType !== 9 ? el.ownerDocument : el,
				view = doc && doc.defaultView;
			return view && view.getComputedStyle(el, '');
		},

		getBounds: function(el, viewport) {
			var doc = el.ownerDocument,
				body = doc.body,
				html = doc.documentElement,
				rect;
			try {
				rect = el.getBoundingClientRect();
			} catch (e) {
				rect = { left: 0, top: 0, width: 0, height: 0 };
			}
			var x = rect.left - (html.clientLeft || body.clientLeft || 0),
				y = rect.top - (html.clientTop || body.clientTop || 0);
			if (!viewport) {
				var view = doc.defaultView;
				x += view.pageXOffset || html.scrollLeft || body.scrollLeft;
				y += view.pageYOffset || html.scrollTop || body.scrollTop;
			}
			return new Rectangle(x, y, rect.width, rect.height);
		},

		getViewportBounds: function(el) {
			var doc = el.ownerDocument,
				view = doc.defaultView,
				html = doc.documentElement;
			return new Rectangle(0, 0,
				view.innerWidth || html.clientWidth,
				view.innerHeight || html.clientHeight
			);
		},

		getOffset: function(el, viewport) {
			return DomElement.getBounds(el, viewport).getPoint();
		},

		getSize: function(el) {
			return DomElement.getBounds(el, true).getSize();
		},

		isInvisible: function(el) {
			return DomElement.getSize(el).equals(new Size(0, 0));
		},

		isInView: function(el) {
			return !DomElement.isInvisible(el)
					&& DomElement.getViewportBounds(el).intersects(
						DomElement.getBounds(el, true));
		},

		getPrefixed: function(el, name) {
			return handlePrefix(el, name);
		},

		setPrefixed: function(el, name, value) {
			if (typeof name === 'object') {
				for (var key in name)
					handlePrefix(el, key, true, name[key]);
			} else {
				handlePrefix(el, name, true, value);
			}
		}
	};
};

var DomEvent = {
	add: function(el, events) {
		for (var type in events) {
			var func = events[type],
				parts = type.split(/[\s,]+/g);
			for (var i = 0, l = parts.length; i < l; i++)
				el.addEventListener(parts[i], func, false);
		}
	},

	remove: function(el, events) {
		for (var type in events) {
			var func = events[type],
				parts = type.split(/[\s,]+/g);
			for (var i = 0, l = parts.length; i < l; i++)
				el.removeEventListener(parts[i], func, false);
		}
	},

	getPoint: function(event) {
		var pos = event.targetTouches
				? event.targetTouches.length
					? event.targetTouches[0]
					: event.changedTouches[0]
				: event;
		return new Point(
			pos.pageX || pos.clientX + document.documentElement.scrollLeft,
			pos.pageY || pos.clientY + document.documentElement.scrollTop
		);
	},

	getTarget: function(event) {
		return event.target || event.srcElement;
	},

	getRelatedTarget: function(event) {
		return event.relatedTarget || event.toElement;
	},

	getOffset: function(event, target) {
		return DomEvent.getPoint(event).subtract(DomElement.getOffset(
				target || DomEvent.getTarget(event)));
	},

	stop: function(event) {
		event.stopPropagation();
		event.preventDefault();
	}
};

DomEvent.requestAnimationFrame = new function() {
	var nativeRequest = DomElement.getPrefixed(window, 'requestAnimationFrame'),
		requested = false,
		callbacks = [],
		focused = true,
		timer;

	DomEvent.add(window, {
		focus: function() {
			focused = true;
		},
		blur: function() {
			focused = false;
		}
	});

	function handleCallbacks() {
		for (var i = callbacks.length - 1; i >= 0; i--) {
			var entry = callbacks[i],
				func = entry[0],
				el = entry[1];
			if (!el || (PaperScope.getAttribute(el, 'keepalive') == 'true'
					|| focused) && DomElement.isInView(el)) {
				callbacks.splice(i, 1);
				func();
			}
		}
		if (nativeRequest) {
			if (callbacks.length) {
				nativeRequest(handleCallbacks);
			} else {
				requested = false;
			}
		}
	}

	return function(callback, element) {
		callbacks.push([callback, element]);
		if (nativeRequest) {
			if (!requested) {
				nativeRequest(handleCallbacks);
				requested = true;
			}
		} else if (!timer) {
			timer = setInterval(handleCallbacks, 1000 / 60);
		}
	};
};

var View = Base.extend(Emitter, {
	_class: 'View',

	initialize: function View(project, element) {
		this._project = project;
		this._scope = project._scope;
		this._element = element;
		var size;
		if (!this._pixelRatio)
			this._pixelRatio = window.devicePixelRatio || 1;
		this._id = element.getAttribute('id');
		if (this._id == null)
			element.setAttribute('id', this._id = 'view-' + View._id++);
		DomEvent.add(element, this._viewEvents);
		var none = 'none';
		DomElement.setPrefixed(element.style, {
			userSelect: none,
			touchAction: none,
			touchCallout: none,
			contentZooming: none,
			userDrag: none,
			tapHighlightColor: 'rgba(0,0,0,0)'
		});

		function getSize(name) {
			return element[name] || parseInt(element.getAttribute(name), 10);
		};

		function getCanvasSize() {
			var size = DomElement.getSize(element);
			return size.isNaN() || size.isZero()
					? new Size(getSize('width'), getSize('height'))
					: size;
		};

		if (PaperScope.hasAttribute(element, 'resize')) {
			var that = this;
			DomEvent.add(window, this._windowEvents = {
				resize: function() {
					that.setViewSize(getCanvasSize());
				}
			});
		}
		this._setViewSize(size = getCanvasSize());
		if (PaperScope.hasAttribute(element, 'stats')
				&& typeof Stats !== 'undefined') {
			this._stats = new Stats();
			var stats = this._stats.domElement,
				style = stats.style,
				offset = DomElement.getOffset(element);
			style.position = 'absolute';
			style.left = offset.x + 'px';
			style.top = offset.y + 'px';
			document.body.appendChild(stats);
		}
		View._views.push(this);
		View._viewsById[this._id] = this;
		this._viewSize = size;
		(this._matrix = new Matrix())._owner = this;
		this._zoom = 1;
		if (!View._focused)
			View._focused = this;
		this._frameItems = {};
		this._frameItemCount = 0;
	},

	remove: function() {
		if (!this._project)
			return false;
		if (View._focused === this)
			View._focused = null;
		View._views.splice(View._views.indexOf(this), 1);
		delete View._viewsById[this._id];
		if (this._project._view === this)
			this._project._view = null;
		DomEvent.remove(this._element, this._viewEvents);
		DomEvent.remove(window, this._windowEvents);
		this._element = this._project = null;
		this.off('frame');
		this._animate = false;
		this._frameItems = {};
		return true;
	},

	_events: {
		onFrame: {
			install: function() {
				this.play();
			},

			uninstall: function() {
				this.pause();
			}
		},

		onResize: {}
	},

	_animate: false,
	_time: 0,
	_count: 0,

	_requestFrame: function() {
		var that = this;
		DomEvent.requestAnimationFrame(function() {
			that._requested = false;
			if (!that._animate)
				return;
			that._requestFrame();
			that._handleFrame();
		}, this._element);
		this._requested = true;
	},

	_handleFrame: function() {
		paper = this._scope;
		var now = Date.now() / 1000,
			delta = this._before ? now - this._before : 0;
		this._before = now;
		this._handlingFrame = true;
		this.emit('frame', new Base({
			delta: delta,
			time: this._time += delta,
			count: this._count++
		}));
		if (this._stats)
			this._stats.update();
		this._handlingFrame = false;
		this.update();
	},

	_animateItem: function(item, animate) {
		var items = this._frameItems;
		if (animate) {
			items[item._id] = {
				item: item,
				time: 0,
				count: 0
			};
			if (++this._frameItemCount === 1)
				this.on('frame', this._handleFrameItems);
		} else {
			delete items[item._id];
			if (--this._frameItemCount === 0) {
				this.off('frame', this._handleFrameItems);
			}
		}
	},

	_handleFrameItems: function(event) {
		for (var i in this._frameItems) {
			var entry = this._frameItems[i];
			entry.item.emit('frame', new Base(event, {
				time: entry.time += event.delta,
				count: entry.count++
			}));
		}
	},

	_update: function() {
		this._project._needsUpdate = true;
		if (this._handlingFrame)
			return;
		if (this._animate) {
			this._handleFrame();
		} else {
			this.update();
		}
	},

	_changed: function(flags) {
		if (flags & 1)
			this._project._needsUpdate = true;
	},

	_transform: function(matrix) {
		this._matrix.concatenate(matrix);
		this._bounds = null;
		this._update();
	},

	getElement: function() {
		return this._element;
	},

	getPixelRatio: function() {
		return this._pixelRatio;
	},

	getResolution: function() {
		return this._pixelRatio * 72;
	},

	getViewSize: function() {
		var size = this._viewSize;
		return new LinkedSize(size.width, size.height, this, 'setViewSize');
	},

	setViewSize: function() {
		var size = Size.read(arguments),
			delta = size.subtract(this._viewSize);
		if (delta.isZero())
			return;
		this._viewSize.set(size.width, size.height);
		this._setViewSize(size);
		this._bounds = null;
		this.emit('resize', {
			size: size,
			delta: delta
		});
		this._update();
	},

	_setViewSize: function(size) {
		var element = this._element;
		element.width = size.width;
		element.height = size.height;
	},

	getBounds: function() {
		if (!this._bounds)
			this._bounds = this._matrix.inverted()._transformBounds(
					new Rectangle(new Point(), this._viewSize));
		return this._bounds;
	},

	getSize: function() {
		return this.getBounds().getSize();
	},

	getCenter: function() {
		return this.getBounds().getCenter();
	},

	setCenter: function() {
		var center = Point.read(arguments);
		this.scrollBy(center.subtract(this.getCenter()));
	},

	getZoom: function() {
		return this._zoom;
	},

	setZoom: function(zoom) {
		this._transform(new Matrix().scale(zoom / this._zoom,
			this.getCenter()));
		this._zoom = zoom;
	},

	isVisible: function() {
		return DomElement.isInView(this._element);
	},

	scrollBy: function() {
		this._transform(new Matrix().translate(Point.read(arguments).negate()));
	},

	play: function() {
		this._animate = true;
		if (!this._requested)
			this._requestFrame();
	},

	pause: function() {
		this._animate = false;
	},

	draw: function() {
		this.update();
	},

	projectToView: function() {
		return this._matrix._transformPoint(Point.read(arguments));
	},

	viewToProject: function() {
		return this._matrix._inverseTransform(Point.read(arguments));
	}

}, {
	statics: {
		_views: [],
		_viewsById: {},
		_id: 0,

		create: function(project, element) {
			if (typeof element === 'string')
				element = document.getElementById(element);
			return new CanvasView(project, element);
		}
	}
}, new function() {
	var tool,
		prevFocus,
		tempFocus,
		dragging = false;

	function getView(event) {
		var target = DomEvent.getTarget(event);
		return target.getAttribute && View._viewsById[target.getAttribute('id')];
	}

	function viewToProject(view, event) {
		return view.viewToProject(DomEvent.getOffset(event, view._element));
	}

	function updateFocus() {
		if (!View._focused || !View._focused.isVisible()) {
			for (var i = 0, l = View._views.length; i < l; i++) {
				var view = View._views[i];
				if (view && view.isVisible()) {
					View._focused = tempFocus = view;
					break;
				}
			}
		}
	}

	function handleMouseMove(view, point, event) {
		view._handleEvent('mousemove', point, event);
		var tool = view._scope.tool;
		if (tool) {
			tool._handleEvent(dragging && tool.responds('mousedrag')
					? 'mousedrag' : 'mousemove', point, event);
		}
		view.update();
		return tool;
	}

	var navigator = window.navigator,
		mousedown, mousemove, mouseup;
	if (navigator.pointerEnabled || navigator.msPointerEnabled) {
		mousedown = 'pointerdown MSPointerDown';
		mousemove = 'pointermove MSPointerMove';
		mouseup = 'pointerup pointercancel MSPointerUp MSPointerCancel';
	} else {
		mousedown = 'touchstart';
		mousemove = 'touchmove';
		mouseup = 'touchend touchcancel';
		if (!('ontouchstart' in window && navigator.userAgent.match(
				/mobile|tablet|ip(ad|hone|od)|android|silk/i))) {
			mousedown += ' mousedown';
			mousemove += ' mousemove';
			mouseup += ' mouseup';
		}
	}

	var viewEvents = {
		'selectstart dragstart': function(event) {
			if (dragging)
				event.preventDefault();
		}
	};

	var docEvents = {
		mouseout: function(event) {
			var view = View._focused,
				target = DomEvent.getRelatedTarget(event);
			if (view && (!target || target.nodeName === 'HTML'))
				handleMouseMove(view, viewToProject(view, event), event);
		},

		scroll: updateFocus
	};

	viewEvents[mousedown] = function(event) {
		var view = View._focused = getView(event),
			point = viewToProject(view, event);
		dragging = true;
		view._handleEvent('mousedown', point, event);
		if (tool = view._scope.tool)
			tool._handleEvent('mousedown', point, event);
		view.update();
	};

	docEvents[mousemove] = function(event) {
		var view = View._focused;
		if (!dragging) {
			var target = getView(event);
			if (target) {
				if (view !== target)
					handleMouseMove(view, viewToProject(view, event), event);
				prevFocus = view;
				view = View._focused = tempFocus = target;
			} else if (tempFocus && tempFocus === view) {
				view = View._focused = prevFocus;
				updateFocus();
			}
		}
		if (view) {
			var point = viewToProject(view, event);
			if (dragging || view.getBounds().contains(point))
				tool = handleMouseMove(view, point, event);
		}
	};

	docEvents[mouseup] = function(event) {
		var view = View._focused;
		if (!view || !dragging)
			return;
		var point = viewToProject(view, event);
		dragging = false;
		view._handleEvent('mouseup', point, event);
		if (tool)
			tool._handleEvent('mouseup', point, event);
		view.update();
	};

	DomEvent.add(document, docEvents);

	DomEvent.add(window, {
		load: updateFocus
	});

	return {
		_viewEvents: viewEvents,

		_handleEvent: function() {},

		statics: {
			updateFocus: updateFocus
		}
	};
});

var CanvasView = View.extend({
	_class: 'CanvasView',

	initialize: function CanvasView(project, canvas) {
		if (!(canvas instanceof HTMLCanvasElement)) {
			var size = Size.read(arguments, 1);
			if (size.isZero())
				throw new Error(
						'Cannot create CanvasView with the provided argument: '
						+ [].slice.call(arguments, 1));
			canvas = CanvasProvider.getCanvas(size);
		}
		this._context = canvas.getContext('2d');
		this._eventCounters = {};
		this._pixelRatio = 1;
		if (!/^off|false$/.test(PaperScope.getAttribute(canvas, 'hidpi'))) {
			var deviceRatio = window.devicePixelRatio || 1,
				backingStoreRatio = DomElement.getPrefixed(this._context,
						'backingStorePixelRatio') || 1;
			this._pixelRatio = deviceRatio / backingStoreRatio;
		}
		View.call(this, project, canvas);
	},

	_setViewSize: function(size) {
		var element = this._element,
			pixelRatio = this._pixelRatio,
			width = size.width,
			height = size.height;
		element.width = width * pixelRatio;
		element.height = height * pixelRatio;
		if (pixelRatio !== 1) {
			if (!PaperScope.hasAttribute(element, 'resize')) {
				var style = element.style;
				style.width = width + 'px';
				style.height = height + 'px';
			}
			this._context.scale(pixelRatio, pixelRatio);
		}
	},

	getPixelSize: function(size) {
		var browser = paper.browser,
			pixels;
		if (browser && browser.firefox) {
			var parent = this._element.parentNode,
				temp = document.createElement('div');
			temp.style.fontSize = size;
			parent.appendChild(temp);
			pixels = parseFloat(DomElement.getStyles(temp).fontSize);
			parent.removeChild(temp);
		} else {
			var ctx = this._context,
				prevFont = ctx.font;
			ctx.font = size + ' serif';
			pixels = parseFloat(ctx.font);
			ctx.font = prevFont;
		}
		return pixels;
	},

	getTextWidth: function(font, lines) {
		var ctx = this._context,
			prevFont = ctx.font,
			width = 0;
		ctx.font = font;
		for (var i = 0, l = lines.length; i < l; i++)
			width = Math.max(width, ctx.measureText(lines[i]).width);
		ctx.font = prevFont;
		return width;
	},

	update: function(force) {
		var project = this._project;
		if (!project || !force && !project._needsUpdate)
			return false;
		var ctx = this._context,
			size = this._viewSize;
		ctx.clearRect(0, 0, size.width + 1, size.height + 1);
		project.draw(ctx, this._matrix, this._pixelRatio);
		project._needsUpdate = false;
		return true;
	}
}, new function() {

	var downPoint,
		lastPoint,
		overPoint,
		downItem,
		lastItem,
		overItem,
		dragItem,
		dblClick,
		clickTime;

	function callEvent(view, type, event, point, target, lastPoint) {
		var item = target,
			mouseEvent;

		function call(obj) {
			if (obj.responds(type)) {
				if (!mouseEvent) {
					mouseEvent = new MouseEvent(type, event, point, target,
							lastPoint ? point.subtract(lastPoint) : null);
				}
				if (obj.emit(type, mouseEvent) && mouseEvent.isStopped) {
					event.preventDefault();
					return true;
				}
			}
		}

		while (item) {
			if (call(item))
				return true;
			item = item.getParent();
		}
		if (call(view))
			return true;
		return false;
	}

	return {
		_handleEvent: function(type, point, event) {
			if (!this._eventCounters[type])
				return;
			var project = this._project,
				hit = project.hitTest(point, {
					tolerance: 0,
					fill: true,
					stroke: true
				}),
				item = hit && hit.item,
				stopped = false;
			switch (type) {
			case 'mousedown':
				stopped = callEvent(this, type, event, point, item);
				dblClick = lastItem == item && (Date.now() - clickTime < 300);
				downItem = lastItem = item;
				downPoint = lastPoint = overPoint = point;
				dragItem = !stopped && item;
				while (dragItem && !dragItem.responds('mousedrag'))
					dragItem = dragItem._parent;
				break;
			case 'mouseup':
				stopped = callEvent(this, type, event, point, item, downPoint);
				if (dragItem) {
					if (lastPoint && !lastPoint.equals(point))
						callEvent(this, 'mousedrag', event, point, dragItem,
								lastPoint);
					if (item !== dragItem) {
						overPoint = point;
						callEvent(this, 'mousemove', event, point, item,
								overPoint);
					}
				}
				if (!stopped && item && item === downItem) {
					clickTime = Date.now();
					callEvent(this, dblClick && downItem.responds('doubleclick')
							? 'doubleclick' : 'click', event, downPoint, item);
					dblClick = false;
				}
				downItem = dragItem = null;
				break;
			case 'mousemove':
				if (dragItem)
					stopped = callEvent(this, 'mousedrag', event, point,
							dragItem, lastPoint);
				if (!stopped) {
					if (item !== overItem)
						overPoint = point;
					stopped = callEvent(this, type, event, point, item,
							overPoint);
				}
				lastPoint = overPoint = point;
				if (item !== overItem) {
					callEvent(this, 'mouseleave', event, point, overItem);
					overItem = item;
					callEvent(this, 'mouseenter', event, point, item);
				}
				break;
			}
			return stopped;
		}
	};
});

var Event = Base.extend({
	_class: 'Event',

	initialize: function Event(event) {
		this.event = event;
	},

	isPrevented: false,
	isStopped: false,

	preventDefault: function() {
		this.isPrevented = true;
		this.event.preventDefault();
	},

	stopPropagation: function() {
		this.isStopped = true;
		this.event.stopPropagation();
	},

	stop: function() {
		this.stopPropagation();
		this.preventDefault();
	},

	getModifiers: function() {
		return Key.modifiers;
	}
});

var KeyEvent = Event.extend({
	_class: 'KeyEvent',

	initialize: function KeyEvent(down, key, character, event) {
		Event.call(this, event);
		this.type = down ? 'keydown' : 'keyup';
		this.key = key;
		this.character = character;
	},

	toString: function() {
		return "{ type: '" + this.type
				+ "', key: '" + this.key
				+ "', character: '" + this.character
				+ "', modifiers: " + this.getModifiers()
				+ " }";
	}
});

var Key = new function() {

	var specialKeys = {
		8: 'backspace',
		9: 'tab',
		13: 'enter',
		16: 'shift',
		17: 'control',
		18: 'option',
		19: 'pause',
		20: 'caps-lock',
		27: 'escape',
		32: 'space',
		35: 'end',
		36: 'home',
		37: 'left',
		38: 'up',
		39: 'right',
		40: 'down',
		46: 'delete',
		91: 'command',
		93: 'command',
		224: 'command'
	},

	specialChars = {
		9: true,
		13: true,
		32: true
	},

	modifiers = new Base({
		shift: false,
		control: false,
		option: false,
		command: false,
		capsLock: false,
		space: false
	}),

	charCodeMap = {},
	keyMap = {},
	commandFixMap,
	downCode;

	function handleKey(down, keyCode, charCode, event) {
		var character = charCode ? String.fromCharCode(charCode) : '',
			specialKey = specialKeys[keyCode],
			key = specialKey || character.toLowerCase(),
			type = down ? 'keydown' : 'keyup',
			view = View._focused,
			scope = view && view.isVisible() && view._scope,
			tool = scope && scope.tool,
			name;
		keyMap[key] = down;
		if (down) {
			charCodeMap[keyCode] = charCode;
		} else {
			delete charCodeMap[keyCode];
		}
		if (specialKey && (name = Base.camelize(specialKey)) in modifiers) {
			modifiers[name] = down;
			var browser = paper.browser;
			if (name === 'command' && browser && browser.mac) {
				if (down) {
					commandFixMap = {};
				} else {
					for (var code in commandFixMap) {
						if (code in charCodeMap)
							handleKey(false, code, commandFixMap[code], event);
					}
					commandFixMap = null;
				}
			}
		} else if (down && commandFixMap) {
			commandFixMap[keyCode] = charCode;
		}
		if (tool && tool.responds(type)) {
			paper = scope;
			tool.emit(type, new KeyEvent(down, key, character, event));
			if (view)
				view.update();
		}
	}

	DomEvent.add(document, {
		keydown: function(event) {
			var code = event.which || event.keyCode;
			if (code in specialKeys || modifiers.command) {
				handleKey(true, code,
						code in specialChars || modifiers.command ? code : 0,
						event);
			} else {
				downCode = code;
			}
		},

		keypress: function(event) {
			if (downCode != null) {
				handleKey(true, downCode, event.which || event.keyCode, event);
				downCode = null;
			}
		},

		keyup: function(event) {
			var code = event.which || event.keyCode;
			if (code in charCodeMap)
				handleKey(false, code, charCodeMap[code], event);
		}
	});

	DomEvent.add(window, {
		blur: function(event) {
			for (var code in charCodeMap)
				handleKey(false, code, charCodeMap[code], event);
		}
	});

	return {
		modifiers: modifiers,

		isDown: function(key) {
			return !!keyMap[key];
		}
	};
};

var MouseEvent = Event.extend({
	_class: 'MouseEvent',

	initialize: function MouseEvent(type, event, point, target, delta) {
		Event.call(this, event);
		this.type = type;
		this.point = point;
		this.target = target;
		this.delta = delta;
	},

	toString: function() {
		return "{ type: '" + this.type
				+ "', point: " + this.point
				+ ', target: ' + this.target
				+ (this.delta ? ', delta: ' + this.delta : '')
				+ ', modifiers: ' + this.getModifiers()
				+ ' }';
	}
});

var ToolEvent = Event.extend({
	_class: 'ToolEvent',
	_item: null,

	initialize: function ToolEvent(tool, type, event) {
		this.tool = tool;
		this.type = type;
		this.event = event;
	},

	_choosePoint: function(point, toolPoint) {
		return point ? point : toolPoint ? toolPoint.clone() : null;
	},

	getPoint: function() {
		return this._choosePoint(this._point, this.tool._point);
	},

	setPoint: function(point) {
		this._point = point;
	},

	getLastPoint: function() {
		return this._choosePoint(this._lastPoint, this.tool._lastPoint);
	},

	setLastPoint: function(lastPoint) {
		this._lastPoint = lastPoint;
	},

	getDownPoint: function() {
		return this._choosePoint(this._downPoint, this.tool._downPoint);
	},

	setDownPoint: function(downPoint) {
		this._downPoint = downPoint;
	},

	getMiddlePoint: function() {
		if (!this._middlePoint && this.tool._lastPoint) {
			return this.tool._point.add(this.tool._lastPoint).divide(2);
		}
		return this._middlePoint;
	},

	setMiddlePoint: function(middlePoint) {
		this._middlePoint = middlePoint;
	},

	getDelta: function() {
		return !this._delta && this.tool._lastPoint
				? this.tool._point.subtract(this.tool._lastPoint)
				: this._delta;
	},

	setDelta: function(delta) {
		this._delta = delta;
	},

	getCount: function() {
		return /^mouse(down|up)$/.test(this.type)
				? this.tool._downCount
				: this.tool._count;
	},

	setCount: function(count) {
		this.tool[/^mouse(down|up)$/.test(this.type) ? 'downCount' : 'count']
			= count;
	},

	getItem: function() {
		if (!this._item) {
			var result = this.tool._scope.project.hitTest(this.getPoint());
			if (result) {
				var item = result.item,
					parent = item._parent;
				while (/^(Group|CompoundPath)$/.test(parent._class)) {
					item = parent;
					parent = parent._parent;
				}
				this._item = item;
			}
		}
		return this._item;
	},

	setItem: function(item) {
		this._item = item;
	},

	toString: function() {
		return '{ type: ' + this.type
				+ ', point: ' + this.getPoint()
				+ ', count: ' + this.getCount()
				+ ', modifiers: ' + this.getModifiers()
				+ ' }';
	}
});

var Tool = PaperScopeItem.extend({
	_class: 'Tool',
	_list: 'tools',
	_reference: 'tool',
	_events: [ 'onActivate', 'onDeactivate', 'onEditOptions',
			'onMouseDown', 'onMouseUp', 'onMouseDrag', 'onMouseMove',
			'onKeyDown', 'onKeyUp' ],

	initialize: function Tool(props) {
		PaperScopeItem.call(this);
		this._firstMove = true;
		this._count = 0;
		this._downCount = 0;
		this._set(props);
	},

	getMinDistance: function() {
		return this._minDistance;
	},

	setMinDistance: function(minDistance) {
		this._minDistance = minDistance;
		if (minDistance != null && this._maxDistance != null
				&& minDistance > this._maxDistance) {
			this._maxDistance = minDistance;
		}
	},

	getMaxDistance: function() {
		return this._maxDistance;
	},

	setMaxDistance: function(maxDistance) {
		this._maxDistance = maxDistance;
		if (this._minDistance != null && maxDistance != null
				&& maxDistance < this._minDistance) {
			this._minDistance = maxDistance;
		}
	},

	getFixedDistance: function() {
		return this._minDistance == this._maxDistance
			? this._minDistance : null;
	},

	setFixedDistance: function(distance) {
		this._minDistance = distance;
		this._maxDistance = distance;
	},

	_updateEvent: function(type, point, minDistance, maxDistance, start,
			needsChange, matchMaxDistance) {
		if (!start) {
			if (minDistance != null || maxDistance != null) {
				var minDist = minDistance != null ? minDistance : 0,
					vector = point.subtract(this._point),
					distance = vector.getLength();
				if (distance < minDist)
					return false;
				if (maxDistance != null && maxDistance != 0) {
					if (distance > maxDistance) {
						point = this._point.add(vector.normalize(maxDistance));
					} else if (matchMaxDistance) {
						return false;
					}
				}
			}
			if (needsChange && point.equals(this._point))
				return false;
		}
		this._lastPoint = start && type == 'mousemove' ? point : this._point;
		this._point = point;
		switch (type) {
		case 'mousedown':
			this._lastPoint = this._downPoint;
			this._downPoint = this._point;
			this._downCount++;
			break;
		case 'mouseup':
			this._lastPoint = this._downPoint;
			break;
		}
		this._count = start ? 0 : this._count + 1;
		return true;
	},

	_fireEvent: function(type, event) {
		var sets = paper.project._removeSets;
		if (sets) {
			if (type === 'mouseup')
				sets.mousedrag = null;
			var set = sets[type];
			if (set) {
				for (var id in set) {
					var item = set[id];
					for (var key in sets) {
						var other = sets[key];
						if (other && other != set)
							delete other[item._id];
					}
					item.remove();
				}
				sets[type] = null;
			}
		}
		return this.responds(type)
				&& this.emit(type, new ToolEvent(this, type, event));
	},

	_handleEvent: function(type, point, event) {
		paper = this._scope;
		var called = false;
		switch (type) {
		case 'mousedown':
			this._updateEvent(type, point, null, null, true, false, false);
			called = this._fireEvent(type, event);
			break;
		case 'mousedrag':
			var needsChange = false,
				matchMaxDistance = false;
			while (this._updateEvent(type, point, this.minDistance,
					this.maxDistance, false, needsChange, matchMaxDistance)) {
				called = this._fireEvent(type, event) || called;
				needsChange = true;
				matchMaxDistance = true;
			}
			break;
		case 'mouseup':
			if (!point.equals(this._point)
					&& this._updateEvent('mousedrag', point, this.minDistance,
							this.maxDistance, false, false, false)) {
				called = this._fireEvent('mousedrag', event);
			}
			this._updateEvent(type, point, null, this.maxDistance, false,
					false, false);
			called = this._fireEvent(type, event) || called;
			this._updateEvent(type, point, null, null, true, false, false);
			this._firstMove = true;
			break;
		case 'mousemove':
			while (this._updateEvent(type, point, this.minDistance,
					this.maxDistance, this._firstMove, true, false)) {
				called = this._fireEvent(type, event) || called;
				this._firstMove = false;
			}
			break;
		}
		if (called)
			event.preventDefault();
		return called;
	}

});

var Http = {
	request: function(method, url, callback, async) {
		async = (async === undefined) ? true : async;
		var xhr = new (window.ActiveXObject || XMLHttpRequest)(
					'Microsoft.XMLHTTP');
		xhr.open(method.toUpperCase(), url, async);
		if ('overrideMimeType' in xhr)
			xhr.overrideMimeType('text/plain');
		xhr.onreadystatechange = function() {
			if (xhr.readyState === 4) {
				var status = xhr.status;
				if (status === 0 || status === 200) {
					callback.call(xhr, xhr.responseText);
				} else {
					throw new Error('Could not load ' + url + ' (Error '
							+ status + ')');
				}
			}
		};
		return xhr.send(null);
	}
};

var CanvasProvider = {
	canvases: [],

	getCanvas: function(width, height) {
		var canvas,
			clear = true;
		if (typeof width === 'object') {
			height = width.height;
			width = width.width;
		}
		if (this.canvases.length) {
			canvas = this.canvases.pop();
		} else {
			canvas = document.createElement('canvas');
		}
		var ctx = canvas.getContext('2d');
		if (canvas.width === width && canvas.height === height) {
			if (clear)
				ctx.clearRect(0, 0, width + 1, height + 1);
		} else {
			canvas.width = width;
			canvas.height = height;
		}
		ctx.save();
		return canvas;
	},

	getContext: function(width, height) {
		return this.getCanvas(width, height).getContext('2d');
	},

	release: function(obj) {
		var canvas = obj.canvas ? obj.canvas : obj;
		canvas.getContext('2d').restore();
		this.canvases.push(canvas);
	}
};

var BlendMode = new function() {
	var min = Math.min,
		max = Math.max,
		abs = Math.abs,
		sr, sg, sb, sa,
		br, bg, bb, ba,
		dr, dg, db;

	function getLum(r, g, b) {
		return 0.2989 * r + 0.587 * g + 0.114 * b;
	}

	function setLum(r, g, b, l) {
		var d = l - getLum(r, g, b);
		dr = r + d;
		dg = g + d;
		db = b + d;
		var l = getLum(dr, dg, db),
			mn = min(dr, dg, db),
			mx = max(dr, dg, db);
		if (mn < 0) {
			var lmn = l - mn;
			dr = l + (dr - l) * l / lmn;
			dg = l + (dg - l) * l / lmn;
			db = l + (db - l) * l / lmn;
		}
		if (mx > 255) {
			var ln = 255 - l,
				mxl = mx - l;
			dr = l + (dr - l) * ln / mxl;
			dg = l + (dg - l) * ln / mxl;
			db = l + (db - l) * ln / mxl;
		}
	}

	function getSat(r, g, b) {
		return max(r, g, b) - min(r, g, b);
	}

	function setSat(r, g, b, s) {
		var col = [r, g, b],
			mx = max(r, g, b),
			mn = min(r, g, b),
			md;
		mn = mn === r ? 0 : mn === g ? 1 : 2;
		mx = mx === r ? 0 : mx === g ? 1 : 2;
		md = min(mn, mx) === 0 ? max(mn, mx) === 1 ? 2 : 1 : 0;
		if (col[mx] > col[mn]) {
			col[md] = (col[md] - col[mn]) * s / (col[mx] - col[mn]);
			col[mx] = s;
		} else {
			col[md] = col[mx] = 0;
		}
		col[mn] = 0;
		dr = col[0];
		dg = col[1];
		db = col[2];
	}

	var modes = {
		multiply: function() {
			dr = br * sr / 255;
			dg = bg * sg / 255;
			db = bb * sb / 255;
		},

		screen: function() {
			dr = br + sr - (br * sr / 255);
			dg = bg + sg - (bg * sg / 255);
			db = bb + sb - (bb * sb / 255);
		},

		overlay: function() {
			dr = br < 128 ? 2 * br * sr / 255 : 255 - 2 * (255 - br) * (255 - sr) / 255;
			dg = bg < 128 ? 2 * bg * sg / 255 : 255 - 2 * (255 - bg) * (255 - sg) / 255;
			db = bb < 128 ? 2 * bb * sb / 255 : 255 - 2 * (255 - bb) * (255 - sb) / 255;
		},

		'soft-light': function() {
			var t = sr * br / 255;
			dr = t + br * (255 - (255 - br) * (255 - sr) / 255 - t) / 255;
			t = sg * bg / 255;
			dg = t + bg * (255 - (255 - bg) * (255 - sg) / 255 - t) / 255;
			t = sb * bb / 255;
			db = t + bb * (255 - (255 - bb) * (255 - sb) / 255 - t) / 255;
		},

		'hard-light': function() {
			dr = sr < 128 ? 2 * sr * br / 255 : 255 - 2 * (255 - sr) * (255 - br) / 255;
			dg = sg < 128 ? 2 * sg * bg / 255 : 255 - 2 * (255 - sg) * (255 - bg) / 255;
			db = sb < 128 ? 2 * sb * bb / 255 : 255 - 2 * (255 - sb) * (255 - bb) / 255;
		},

		'color-dodge': function() {
			dr = br === 0 ? 0 : sr === 255 ? 255 : min(255, 255 * br / (255 - sr));
			dg = bg === 0 ? 0 : sg === 255 ? 255 : min(255, 255 * bg / (255 - sg));
			db = bb === 0 ? 0 : sb === 255 ? 255 : min(255, 255 * bb / (255 - sb));
		},

		'color-burn': function() {
			dr = br === 255 ? 255 : sr === 0 ? 0 : max(0, 255 - (255 - br) * 255 / sr);
			dg = bg === 255 ? 255 : sg === 0 ? 0 : max(0, 255 - (255 - bg) * 255 / sg);
			db = bb === 255 ? 255 : sb === 0 ? 0 : max(0, 255 - (255 - bb) * 255 / sb);
		},

		darken: function() {
			dr = br < sr ? br : sr;
			dg = bg < sg ? bg : sg;
			db = bb < sb ? bb : sb;
		},

		lighten: function() {
			dr = br > sr ? br : sr;
			dg = bg > sg ? bg : sg;
			db = bb > sb ? bb : sb;
		},

		difference: function() {
			dr = br - sr;
			if (dr < 0)
				dr = -dr;
			dg = bg - sg;
			if (dg < 0)
				dg = -dg;
			db = bb - sb;
			if (db < 0)
				db = -db;
		},

		exclusion: function() {
			dr = br + sr * (255 - br - br) / 255;
			dg = bg + sg * (255 - bg - bg) / 255;
			db = bb + sb * (255 - bb - bb) / 255;
		},

		hue: function() {
			setSat(sr, sg, sb, getSat(br, bg, bb));
			setLum(dr, dg, db, getLum(br, bg, bb));
		},

		saturation: function() {
			setSat(br, bg, bb, getSat(sr, sg, sb));
			setLum(dr, dg, db, getLum(br, bg, bb));
		},

		luminosity: function() {
			setLum(br, bg, bb, getLum(sr, sg, sb));
		},

		color: function() {
			setLum(sr, sg, sb, getLum(br, bg, bb));
		},

		add: function() {
			dr = min(br + sr, 255);
			dg = min(bg + sg, 255);
			db = min(bb + sb, 255);
		},

		subtract: function() {
			dr = max(br - sr, 0);
			dg = max(bg - sg, 0);
			db = max(bb - sb, 0);
		},

		average: function() {
			dr = (br + sr) / 2;
			dg = (bg + sg) / 2;
			db = (bb + sb) / 2;
		},

		negation: function() {
			dr = 255 - abs(255 - sr - br);
			dg = 255 - abs(255 - sg - bg);
			db = 255 - abs(255 - sb - bb);
		}
	};

	var nativeModes = this.nativeModes = Base.each([
		'source-over', 'source-in', 'source-out', 'source-atop',
		'destination-over', 'destination-in', 'destination-out',
		'destination-atop', 'lighter', 'darker', 'copy', 'xor'
	], function(mode) {
		this[mode] = true;
	}, {});

	var ctx = CanvasProvider.getContext(1, 1);
	Base.each(modes, function(func, mode) {
		var darken = mode === 'darken',
			ok = false;
		ctx.save();
		try {
			ctx.fillStyle = darken ? '#300' : '#a00';
			ctx.fillRect(0, 0, 1, 1);
			ctx.globalCompositeOperation = mode;
			if (ctx.globalCompositeOperation === mode) {
				ctx.fillStyle = darken ? '#a00' : '#300';
				ctx.fillRect(0, 0, 1, 1);
				ok = ctx.getImageData(0, 0, 1, 1).data[0] !== darken ? 170 : 51;
			}
		} catch (e) {}
		ctx.restore();
		nativeModes[mode] = ok;
	});
	CanvasProvider.release(ctx);

	this.process = function(mode, srcContext, dstContext, alpha, offset) {
		var srcCanvas = srcContext.canvas,
			normal = mode === 'normal';
		if (normal || nativeModes[mode]) {
			dstContext.save();
			dstContext.setTransform(1, 0, 0, 1, 0, 0);
			dstContext.globalAlpha = alpha;
			if (!normal)
				dstContext.globalCompositeOperation = mode;
			dstContext.drawImage(srcCanvas, offset.x, offset.y);
			dstContext.restore();
		} else {
			var process = modes[mode];
			if (!process)
				return;
			var dstData = dstContext.getImageData(offset.x, offset.y,
					srcCanvas.width, srcCanvas.height),
				dst = dstData.data,
				src = srcContext.getImageData(0, 0,
					srcCanvas.width, srcCanvas.height).data;
			for (var i = 0, l = dst.length; i < l; i += 4) {
				sr = src[i];
				br = dst[i];
				sg = src[i + 1];
				bg = dst[i + 1];
				sb = src[i + 2];
				bb = dst[i + 2];
				sa = src[i + 3];
				ba = dst[i + 3];
				process();
				var a1 = sa * alpha / 255,
					a2 = 1 - a1;
				dst[i] = a1 * dr + a2 * br;
				dst[i + 1] = a1 * dg + a2 * bg;
				dst[i + 2] = a1 * db + a2 * bb;
				dst[i + 3] = sa * alpha + a2 * ba;
			}
			dstContext.putImageData(dstData, offset.x, offset.y);
		}
	};
};

var SVGStyles = Base.each({
	fillColor: ['fill', 'color'],
	strokeColor: ['stroke', 'color'],
	strokeWidth: ['stroke-width', 'number'],
	strokeCap: ['stroke-linecap', 'string'],
	strokeJoin: ['stroke-linejoin', 'string'],
	strokeScaling: ['vector-effect', 'lookup', {
		true: 'none',
		false: 'non-scaling-stroke'
	}, function(item, value) {
		return !value
				&& (item instanceof PathItem
					|| item instanceof Shape
					|| item instanceof TextItem);
	}],
	miterLimit: ['stroke-miterlimit', 'number'],
	dashArray: ['stroke-dasharray', 'array'],
	dashOffset: ['stroke-dashoffset', 'number'],
	fontFamily: ['font-family', 'string'],
	fontWeight: ['font-weight', 'string'],
	fontSize: ['font-size', 'number'],
	justification: ['text-anchor', 'lookup', {
		left: 'start',
		center: 'middle',
		right: 'end'
	}],
	opacity: ['opacity', 'number'],
	blendMode: ['mix-blend-mode', 'string']
}, function(entry, key) {
	var part = Base.capitalize(key),
		lookup = entry[2];
	this[key] = {
		type: entry[1],
		property: key,
		attribute: entry[0],
		toSVG: lookup,
		fromSVG: lookup && Base.each(lookup, function(value, name) {
			this[value] = name;
		}, {}),
		exportFilter: entry[3],
		get: 'get' + part,
		set: 'set' + part
	};
}, {});

var SVGNamespaces = {
	href: 'http://www.w3.org/1999/xlink',
	xlink: 'http://www.w3.org/2000/xmlns'
};

new function() {
	var formatter;

	function setAttributes(node, attrs) {
		for (var key in attrs) {
			var val = attrs[key],
				namespace = SVGNamespaces[key];
			if (typeof val === 'number')
				val = formatter.number(val);
			if (namespace) {
				node.setAttributeNS(namespace, key, val);
			} else {
				node.setAttribute(key, val);
			}
		}
		return node;
	}

	function createElement(tag, attrs) {
		return setAttributes(
			document.createElementNS('http://www.w3.org/2000/svg', tag), attrs);
	}

	function getTransform(matrix, coordinates, center) {
		var attrs = new Base(),
			trans = matrix.getTranslation();
		if (coordinates) {
			matrix = matrix.shiftless();
			var point = matrix._inverseTransform(trans);
			attrs[center ? 'cx' : 'x'] = point.x;
			attrs[center ? 'cy' : 'y'] = point.y;
			trans = null;
		}
		if (!matrix.isIdentity()) {
			var decomposed = matrix.decompose();
			if (decomposed && !decomposed.shearing) {
				var parts = [],
					angle = decomposed.rotation,
					scale = decomposed.scaling;
				if (trans && !trans.isZero())
					parts.push('translate(' + formatter.point(trans) + ')');
				if (!Numerical.isZero(scale.x - 1)
						|| !Numerical.isZero(scale.y - 1))
					parts.push('scale(' + formatter.point(scale) +')');
				if (angle)
					parts.push('rotate(' + formatter.number(angle) + ')');
				attrs.transform = parts.join(' ');
			} else {
				attrs.transform = 'matrix(' + matrix.getValues().join(',') + ')';
			}
		}
		return attrs;
	}

	function exportGroup(item, options) {
		var attrs = getTransform(item._matrix),
			children = item._children;
		var node = createElement('g', attrs);
		for (var i = 0, l = children.length; i < l; i++) {
			var child = children[i];
			var childNode = exportSVG(child, options);
			if (childNode) {
				if (child.isClipMask()) {
					var clip = createElement('clipPath');
					clip.appendChild(childNode);
					setDefinition(child, clip, 'clip');
					setAttributes(node, {
						'clip-path': 'url(#' + clip.id + ')'
					});
				} else {
					node.appendChild(childNode);
				}
			}
		}
		return node;
	}

	function exportRaster(item, options) {
		var attrs = getTransform(item._matrix, true),
			size = item.getSize(),
			image = item.getImage();
		attrs.x -= size.width / 2;
		attrs.y -= size.height / 2;
		attrs.width = size.width;
		attrs.height = size.height;
		attrs.href = options.embedImages === false && image && image.src
				|| item.toDataURL();
		return createElement('image', attrs);
	}

	function exportPath(item, options) {
		var matchShapes = options.matchShapes;
		if (matchShapes) {
			var shape = item.toShape(false);
			if (shape)
				return exportShape(shape, options);
		}
		var segments = item._segments,
			type,
			attrs = getTransform(item._matrix);
		if (segments.length === 0)
			return null;
		if (matchShapes && !item.hasHandles()) {
			if (segments.length >= 3) {
				type = item._closed ? 'polygon' : 'polyline';
				var parts = [];
				for(var i = 0, l = segments.length; i < l; i++)
					parts.push(formatter.point(segments[i]._point));
				attrs.points = parts.join(' ');
			} else {
				type = 'line';
				var first = segments[0]._point,
					last = segments[segments.length - 1]._point;
				attrs.set({
					x1: first.x,
					y1: first.y,
					x2: last.x,
					y2: last.y
				});
			}
		} else {
			type = 'path';
			attrs.d = item.getPathData(null, options.precision);
		}
		return createElement(type, attrs);
	}

	function exportShape(item) {
		var type = item._type,
			radius = item._radius,
			attrs = getTransform(item._matrix, true, type !== 'rectangle');
		if (type === 'rectangle') {
			type = 'rect';
			var size = item._size,
				width = size.width,
				height = size.height;
			attrs.x -= width / 2;
			attrs.y -= height / 2;
			attrs.width = width;
			attrs.height = height;
			if (radius.isZero())
				radius = null;
		}
		if (radius) {
			if (type === 'circle') {
				attrs.r = radius;
			} else {
				attrs.rx = radius.width;
				attrs.ry = radius.height;
			}
		}
		return createElement(type, attrs);
	}

	function exportCompoundPath(item, options) {
		var attrs = getTransform(item._matrix);
		var data = item.getPathData(null, options.precision);
		if (data)
			attrs.d = data;
		return createElement('path', attrs);
	}

	function exportPlacedSymbol(item, options) {
		var attrs = getTransform(item._matrix, true),
			symbol = item.getSymbol(),
			symbolNode = getDefinition(symbol, 'symbol'),
			definition = symbol.getDefinition(),
			bounds = definition.getBounds();
		if (!symbolNode) {
			symbolNode = createElement('symbol', {
				viewBox: formatter.rectangle(bounds)
			});
			symbolNode.appendChild(exportSVG(definition, options));
			setDefinition(symbol, symbolNode, 'symbol');
		}
		attrs.href = '#' + symbolNode.id;
		attrs.x += bounds.x;
		attrs.y += bounds.y;
		attrs.width = formatter.number(bounds.width);
		attrs.height = formatter.number(bounds.height);
		attrs.overflow = 'visible';
		return createElement('use', attrs);
	}

	function exportGradient(color) {
		var gradientNode = getDefinition(color, 'color');
		if (!gradientNode) {
			var gradient = color.getGradient(),
				radial = gradient._radial,
				origin = color.getOrigin().transform(),
				destination = color.getDestination().transform(),
				attrs;
			if (radial) {
				attrs = {
					cx: origin.x,
					cy: origin.y,
					r: origin.getDistance(destination)
				};
				var highlight = color.getHighlight();
				if (highlight) {
					highlight = highlight.transform();
					attrs.fx = highlight.x;
					attrs.fy = highlight.y;
				}
			} else {
				attrs = {
					x1: origin.x,
					y1: origin.y,
					x2: destination.x,
					y2: destination.y
				};
			}
			attrs.gradientUnits = 'userSpaceOnUse';
			gradientNode = createElement(
					(radial ? 'radial' : 'linear') + 'Gradient', attrs);
			var stops = gradient._stops;
			for (var i = 0, l = stops.length; i < l; i++) {
				var stop = stops[i],
					stopColor = stop._color,
					alpha = stopColor.getAlpha();
				attrs = {
					offset: stop._rampPoint,
					'stop-color': stopColor.toCSS(true)
				};
				if (alpha < 1)
					attrs['stop-opacity'] = alpha;
				gradientNode.appendChild(createElement('stop', attrs));
			}
			setDefinition(color, gradientNode, 'color');
		}
		return 'url(#' + gradientNode.id + ')';
	}

	function exportText(item) {
		var node = createElement('text', getTransform(item._matrix, true));
		node.textContent = item._content;
		return node;
	}

	var exporters = {
		Group: exportGroup,
		Layer: exportGroup,
		Raster: exportRaster,
		Path: exportPath,
		Shape: exportShape,
		CompoundPath: exportCompoundPath,
		PlacedSymbol: exportPlacedSymbol,
		PointText: exportText
	};

	function applyStyle(item, node, isRoot) {
		var attrs = {},
			parent = !isRoot && item.getParent();

		if (item._name != null)
			attrs.id = item._name;

		Base.each(SVGStyles, function(entry) {
			var get = entry.get,
				type = entry.type,
				value = item[get]();
			if (entry.exportFilter
					? entry.exportFilter(item, value)
					: !parent || !Base.equals(parent[get](), value)) {
				if (type === 'color' && value != null) {
					var alpha = value.getAlpha();
					if (alpha < 1)
						attrs[entry.attribute + '-opacity'] = alpha;
				}
				attrs[entry.attribute] = value == null
					? 'none'
					: type === 'number'
						? formatter.number(value)
						: type === 'color'
							? value.gradient
								? exportGradient(value, item)
								: value.toCSS(true)
							: type === 'array'
								? value.join(',')
								: type === 'lookup'
									? entry.toSVG[value]
									: value;
			}
		});

		if (attrs.opacity === 1)
			delete attrs.opacity;

		if (!item._visible)
			attrs.visibility = 'hidden';

		return setAttributes(node, attrs);
	}

	var definitions;
	function getDefinition(item, type) {
		if (!definitions)
			definitions = { ids: {}, svgs: {} };
		return item && definitions.svgs[type + '-' + item._id];
	}

	function setDefinition(item, node, type) {
		if (!definitions)
			getDefinition();
		var id = definitions.ids[type] = (definitions.ids[type] || 0) + 1;
		node.id = type + '-' + id;
		definitions.svgs[type + '-' + item._id] = node;
	}

	function exportDefinitions(node, options) {
		var svg = node,
			defs = null;
		if (definitions) {
			svg = node.nodeName.toLowerCase() === 'svg' && node;
			for (var i in definitions.svgs) {
				if (!defs) {
					if (!svg) {
						svg = createElement('svg');
						svg.appendChild(node);
					}
					defs = svg.insertBefore(createElement('defs'),
							svg.firstChild);
				}
				defs.appendChild(definitions.svgs[i]);
			}
			definitions = null;
		}
		return options.asString
				? new XMLSerializer().serializeToString(svg)
				: svg;
	}

	function exportSVG(item, options, isRoot) {
		var exporter = exporters[item._class],
			node = exporter && exporter(item, options);
		if (node) {
			var onExport = options.onExport;
			if (onExport)
				node = onExport(item, node, options) || node;
			var data = JSON.stringify(item._data);
			if (data && data !== '{}' && data !== 'null')
				node.setAttribute('data-paper-data', data);
		}
		return node && applyStyle(item, node, isRoot);
	}

	function setOptions(options) {
		if (!options)
			options = {};
		formatter = new Formatter(options.precision);
		return options;
	}

	Item.inject({
		exportSVG: function(options) {
			options = setOptions(options);
			return exportDefinitions(exportSVG(this, options, true), options);
		}
	});

	Project.inject({
		exportSVG: function(options) {
			options = setOptions(options);
			var layers = this.layers,
				view = this.getView(),
				size = view.getViewSize(),
				node = createElement('svg', {
					x: 0,
					y: 0,
					width: size.width,
					height: size.height,
					version: '1.1',
					xmlns: 'http://www.w3.org/2000/svg',
					'xmlns:xlink': 'http://www.w3.org/1999/xlink'
				}),
				parent = node,
				matrix = view._matrix;
			if (!matrix.isIdentity())
				parent = node.appendChild(
						createElement('g', getTransform(matrix)));
			for (var i = 0, l = layers.length; i < l; i++)
				parent.appendChild(exportSVG(layers[i], options, true));
			return exportDefinitions(node, options);
		}
	});
};

new function() {

	function getValue(node, name, isString, allowNull) {
		var namespace = SVGNamespaces[name],
			value = namespace
				? node.getAttributeNS(namespace, name)
				: node.getAttribute(name);
		if (value === 'null')
			value = null;
		return value == null
				? allowNull
					? null
					: isString
						? ''
						: 0
				: isString
					? value
					: parseFloat(value);
	}

	function getPoint(node, x, y, allowNull) {
		x = getValue(node, x, false, allowNull);
		y = getValue(node, y, false, allowNull);
		return allowNull && (x == null || y == null) ? null
				: new Point(x, y);
	}

	function getSize(node, w, h, allowNull) {
		w = getValue(node, w, false, allowNull);
		h = getValue(node, h, false, allowNull);
		return allowNull && (w == null || h == null) ? null
				: new Size(w, h);
	}

	function convertValue(value, type, lookup) {
		return value === 'none'
				? null
				: type === 'number'
					? parseFloat(value)
					: type === 'array'
						? value ? value.split(/[\s,]+/g).map(parseFloat) : []
						: type === 'color'
							? getDefinition(value) || value
							: type === 'lookup'
								? lookup[value]
								: value;
	}

	function importGroup(node, type, options, isRoot) {
		var nodes = node.childNodes,
			isClip = type === 'clippath',
			item = new Group(),
			project = item._project,
			currentStyle = project._currentStyle,
			children = [];
		if (!isClip) {
			item = applyAttributes(item, node, isRoot);
			project._currentStyle = item._style.clone();
		}
		if (isRoot) {
			var defs = node.querySelectorAll('defs');
			for (var i = 0, l = defs.length; i < l; i++) {
				importSVG(defs[i], options, false);
			}
		}
		for (var i = 0, l = nodes.length; i < l; i++) {
			var childNode = nodes[i],
				child;
			if (childNode.nodeType === 1
					&& childNode.nodeName.toLowerCase() !== 'defs'
					&& (child = importSVG(childNode, options, false))
					&& !(child instanceof Symbol))
				children.push(child);
		}
		item.addChildren(children);
		if (isClip)
			item = applyAttributes(item.reduce(), node, isRoot);
		project._currentStyle = currentStyle;
		if (isClip || type === 'defs') {
			item.remove();
			item = null;
		}
		return item;
	}

	function importPoly(node, type) {
		var coords = node.getAttribute('points').match(
					/[+-]?(?:\d*\.\d+|\d+\.?)(?:[eE][+-]?\d+)?/g),
			points = [];
		for (var i = 0, l = coords.length; i < l; i += 2)
			points.push(new Point(
					parseFloat(coords[i]),
					parseFloat(coords[i + 1])));
		var path = new Path(points);
		if (type === 'polygon')
			path.closePath();
		return path;
	}

	function importPath(node) {
		var data = node.getAttribute('d'),
			param = { pathData: data };
		return (data.match(/m/gi) || []).length > 1 || /z\S+/i.test(data)
				? new CompoundPath(param)
				: new Path(param);
	}

	function importGradient(node, type) {
		var id = (getValue(node, 'href', true) || '').substring(1),
			isRadial = type === 'radialgradient',
			gradient;
		if (id) {
			gradient = definitions[id].getGradient();
		} else {
			var nodes = node.childNodes,
				stops = [];
			for (var i = 0, l = nodes.length; i < l; i++) {
				var child = nodes[i];
				if (child.nodeType === 1)
					stops.push(applyAttributes(new GradientStop(), child));
			}
			gradient = new Gradient(stops, isRadial);
		}
		var origin, destination, highlight;
		if (isRadial) {
			origin = getPoint(node, 'cx', 'cy');
			destination = origin.add(getValue(node, 'r'), 0);
			highlight = getPoint(node, 'fx', 'fy', true);
		} else {
			origin = getPoint(node, 'x1', 'y1');
			destination = getPoint(node, 'x2', 'y2');
		}
		applyAttributes(
			new Color(gradient, origin, destination, highlight), node);
		return null;
	}

	var importers = {
		'#document': function (node, type, options, isRoot) {
			var nodes = node.childNodes;
			for (var i = 0, l = nodes.length; i < l; i++) {
				var child = nodes[i];
				if (child.nodeType === 1) {
					var next = child.nextSibling;
					document.body.appendChild(child);
					var item = importSVG(child, options, isRoot);
					if (next) {
						node.insertBefore(child, next);
					} else {
						node.appendChild(child);
					}
					return item;
				}
			}
		},
		g: importGroup,
		svg: importGroup,
		clippath: importGroup,
		polygon: importPoly,
		polyline: importPoly,
		path: importPath,
		lineargradient: importGradient,
		radialgradient: importGradient,

		image: function (node) {
			var raster = new Raster(getValue(node, 'href', true));
			raster.on('load', function() {
				var size = getSize(node, 'width', 'height');
				this.setSize(size);
				var center = this._matrix._transformPoint(
						getPoint(node, 'x', 'y').add(size.divide(2)));
				this.translate(center);
			});
			return raster;
		},

		symbol: function(node, type, options, isRoot) {
			return new Symbol(importGroup(node, type, options, isRoot), true);
		},

		defs: importGroup,

		use: function(node) {
			var id = (getValue(node, 'href', true) || '').substring(1),
				definition = definitions[id],
				point = getPoint(node, 'x', 'y');
			return definition
					? definition instanceof Symbol
						? definition.place(point)
						: definition.clone().translate(point)
					: null;
		},

		circle: function(node) {
			return new Shape.Circle(getPoint(node, 'cx', 'cy'),
					getValue(node, 'r'));
		},

		ellipse: function(node) {
			return new Shape.Ellipse({
				center: getPoint(node, 'cx', 'cy'),
				radius: getSize(node, 'rx', 'ry')
			});
		},

		rect: function(node) {
			var point = getPoint(node, 'x', 'y'),
				size = getSize(node, 'width', 'height'),
				radius = getSize(node, 'rx', 'ry');
			return new Shape.Rectangle(new Rectangle(point, size), radius);
		},

		line: function(node) {
			return new Path.Line(getPoint(node, 'x1', 'y1'),
					getPoint(node, 'x2', 'y2'));
		},

		text: function(node) {
			var text = new PointText(getPoint(node, 'x', 'y')
					.add(getPoint(node, 'dx', 'dy')));
			text.setContent(node.textContent.trim() || '');
			return text;
		}
	};

	function applyTransform(item, value, name, node) {
		var transforms = (node.getAttribute(name) || '').split(/\)\s*/g),
			matrix = new Matrix();
		for (var i = 0, l = transforms.length; i < l; i++) {
			var transform = transforms[i];
			if (!transform)
				break;
			var parts = transform.split(/\(\s*/),
				command = parts[0],
				v = parts[1].split(/[\s,]+/g);
			for (var j = 0, m = v.length; j < m; j++)
				v[j] = parseFloat(v[j]);
			switch (command) {
			case 'matrix':
				matrix.concatenate(
						new Matrix(v[0], v[1], v[2], v[3], v[4], v[5]));
				break;
			case 'rotate':
				matrix.rotate(v[0], v[1], v[2]);
				break;
			case 'translate':
				matrix.translate(v[0], v[1]);
				break;
			case 'scale':
				matrix.scale(v);
				break;
			case 'skewX':
				matrix.skew(v[0], 0);
				break;
			case 'skewY':
				matrix.skew(0, v[0]);
				break;
			}
		}
		item.transform(matrix);
	}

	function applyOpacity(item, value, name) {
		var color = item[name === 'fill-opacity' ? 'getFillColor'
				: 'getStrokeColor']();
		if (color)
			color.setAlpha(parseFloat(value));
	}

	var attributes = Base.set(Base.each(SVGStyles, function(entry) {
		this[entry.attribute] = function(item, value) {
			item[entry.set](convertValue(value, entry.type, entry.fromSVG));
			if (entry.type === 'color' && item instanceof Shape) {
				var color = item[entry.get]();
				if (color)
					color.transform(new Matrix().translate(
							item.getPosition(true).negate()));
			}
		};
	}, {}), {
		id: function(item, value) {
			definitions[value] = item;
			if (item.setName)
				item.setName(value);
		},

		'clip-path': function(item, value) {
			var clip = getDefinition(value);
			if (clip) {
				clip = clip.clone();
				clip.setClipMask(true);
				if (item instanceof Group) {
					item.insertChild(0, clip);
				} else {
					return new Group(clip, item);
				}
			}
		},

		gradientTransform: applyTransform,
		transform: applyTransform,

		'fill-opacity': applyOpacity,
		'stroke-opacity': applyOpacity,

		visibility: function(item, value) {
			item.setVisible(value === 'visible');
		},

		display: function(item, value) {
			item.setVisible(value !== null);
		},

		'stop-color': function(item, value) {
			if (item.setColor)
				item.setColor(value);
		},

		'stop-opacity': function(item, value) {
			if (item._color)
				item._color.setAlpha(parseFloat(value));
		},

		offset: function(item, value) {
			var percentage = value.match(/(.*)%$/);
			item.setRampPoint(percentage
					? percentage[1] / 100
					: parseFloat(value));
		},

		viewBox: function(item, value, name, node, styles) {
			var rect = new Rectangle(convertValue(value, 'array')),
				size = getSize(node, 'width', 'height', true);
			if (item instanceof Group) {
				var scale = size ? rect.getSize().divide(size) : 1,
					matrix = new Matrix().translate(rect.getPoint()).scale(scale);
				item.transform(matrix.inverted());
			} else if (item instanceof Symbol) {
				if (size)
					rect.setSize(size);
				var clip = getAttribute(node, 'overflow', styles) != 'visible',
					group = item._definition;
				if (clip && !rect.contains(group.getBounds())) {
					clip = new Shape.Rectangle(rect).transform(group._matrix);
					clip.setClipMask(true);
					group.addChild(clip);
				}
			}
		}
	});

	function getAttribute(node, name, styles) {
		var attr = node.attributes[name],
			value = attr && attr.value;
		if (!value) {
			var style = Base.camelize(name);
			value = node.style[style];
			if (!value && styles.node[style] !== styles.parent[style])
				value = styles.node[style];
		}
		return !value
				? undefined
				: value === 'none'
					? null
					: value;
	}

	function applyAttributes(item, node, isRoot) {
		var styles = {
			node: DomElement.getStyles(node) || {},
			parent: !isRoot && DomElement.getStyles(node.parentNode) || {}
		};
		Base.each(attributes, function(apply, name) {
			var value = getAttribute(node, name, styles);
			if (value !== undefined)
				item = Base.pick(apply(item, value, name, node, styles), item);
		});
		return item;
	}

	var definitions = {};
	function getDefinition(value) {
		var match = value && value.match(/\((?:#|)([^)']+)/);
		return match && definitions[match[1]];
	}

	function importSVG(source, options, isRoot) {
		if (!source)
			return null;
		if (!options) {
			options = {};
		} else if (typeof options === 'function') {
			options = { onLoad: options };
		}

		var node = source,
			scope = paper;

		function onLoadCallback(svg) {
			paper = scope;
			var item = importSVG(svg, options, isRoot),
				onLoad = options.onLoad,
				view = scope.project && scope.getView();
			if (onLoad)
				onLoad.call(this, item);
			view.update();
		}

		if (isRoot) {
			if (typeof source === 'string' && !/^.*</.test(source)) {
				node = document.getElementById(source);
				if (node) {
					source = null;
				} else {
					return Http.request('get', source, onLoadCallback);
				}
			} else if (typeof File !== 'undefined' && source instanceof File) {
				var reader = new FileReader();
				reader.onload = function() {
					onLoadCallback(reader.result);
				};
				return reader.readAsText(source);
			}
		}

		if (typeof source === 'string')
			node = new DOMParser().parseFromString(source, 'image/svg+xml');
		if (!node.nodeName)
			throw new Error('Unsupported SVG source: ' + source);
		var type = node.nodeName.toLowerCase(),
			importer = importers[type],
			item,
			data = node.getAttribute && node.getAttribute('data-paper-data'),
			settings = scope.settings,
			applyMatrix = settings.applyMatrix;
		settings.applyMatrix = false;
		item = importer && importer(node, type, options, isRoot) || null;
		settings.applyMatrix = applyMatrix;
		if (item) {
			if (type !== '#document' && !(item instanceof Group))
				item = applyAttributes(item, node, isRoot);
			var onImport = options.onImport;
			if (onImport)
				item = onImport(node, item, options) || item;
			if (options.expandShapes && item instanceof Shape) {
				item.remove();
				item = item.toPath();
			}
			if (data)
				item._data = JSON.parse(data);
		}
		if (isRoot) {
			definitions = {};
			if (item && Base.pick(options.applyMatrix, applyMatrix))
				item.matrix.apply(true, true);
		}
		return item;
	}

	Item.inject({
		importSVG: function(node, options) {
			return this.addChild(importSVG(node, options, true));
		}
	});

	Project.inject({
		importSVG: function(node, options) {
			this.activate();
			return importSVG(node, options, true);
		}
	});
};

paper = new (PaperScope.inject(Base.exports, {
	enumerable: true,
	Base: Base,
	Numerical: Numerical,
	Key: Key
}))();

if (typeof define === 'function' && define.amd) {
	define('paper', paper);
} else if (typeof module === 'object' && module) {
	module.exports = paper;
}

return paper;
};<|MERGE_RESOLUTION|>--- conflicted
+++ resolved
@@ -1,9 +1,5 @@
 /*!
-<<<<<<< HEAD
- * Paper.js v0.9.23 - The Swiss Army Knife of Vector Graphics Scripting.
-=======
  * Paper.js v0.9.24 - The Swiss Army Knife of Vector Graphics Scripting.
->>>>>>> 7d82491c
  * http://paperjs.org/
  *
  * Copyright (c) 2011 - 2014, Juerg Lehni & Jonathan Puckey
@@ -13,11 +9,7 @@
  *
  * All rights reserved.
  *
-<<<<<<< HEAD
- * Date: Tue Jun 23 16:22:48 2015 +0200
-=======
  * Date: Fri Aug 21 16:39:41 2015 +0200
->>>>>>> 7d82491c
  *
  ***
  *
@@ -182,11 +174,7 @@
 					{ value: ctor, writable: true, configurable: true });
 			inject(ctor, this, true);
 			if (arguments.length)
-<<<<<<< HEAD
-				this.inject.apply(ctor, arguments)
-=======
 				this.inject.apply(ctor, arguments);
->>>>>>> 7d82491c
 			ctor.base = base;
 			return ctor;
 		}
@@ -758,11 +746,7 @@
 		}
 	},
 
-<<<<<<< HEAD
-	version: '0.9.23',
-=======
 	version: '0.9.24',
->>>>>>> 7d82491c
 
 	getView: function() {
 		return this.project && this.project.getView();
@@ -1000,12 +984,7 @@
 			b /= 2;
 			D = b * b - a * c;
 			if (D !== 0 && abs(D) < MACHINE_EPSILON) {
-<<<<<<< HEAD
-				var pow = Math.pow,
-					gmC = pow(abs(a*b*c), 1/3);
-=======
 				var gmC = pow(abs(a * b * c), 1 / 3);
->>>>>>> 7d82491c
 				if (gmC < 1e-8) {
 					var mult = pow(10, abs(
 						Math.floor(Math.log(gmC) * Math.LOG10E)));
@@ -3407,10 +3386,7 @@
 		if (includeMatrix !== false)
 			copy._matrix.initialize(this._matrix);
 		copy.setApplyMatrix(this._applyMatrix);
-<<<<<<< HEAD
-=======
 		copy.setPivot(this._pivot);
->>>>>>> 7d82491c
 		copy.setSelected(this._selected);
 		copy._data = this._data ? Base.clone(this._data) : null;
 		if (insert || insert === undefined)
@@ -5245,17 +5221,8 @@
 	},
 
 	isCollinear: function(segment) {
-<<<<<<< HEAD
-		var next1 = this.getNext(),
-			next2 = segment.getNext();
-		return this._handleOut.isZero() && next1._handleIn.isZero()
-				&& segment._handleOut.isZero() && next2._handleIn.isZero()
-				&& next1._point.subtract(this._point).isCollinear(
-					next2._point.subtract(segment._point));
-=======
 		return Segment.isCollinear(this, this.getNext(),
 				segment, segment.getNext());
->>>>>>> 7d82491c
 	},
 
 	isColinear: '#isCollinear',
@@ -5813,59 +5780,6 @@
 		return values;
 	},
 
-<<<<<<< HEAD
-	evaluate: function(v, t, type) {
-		if (t == null || t < 0 || t > 1)
-			return null;
-		var p1x = v[0], p1y = v[1],
-			c1x = v[2], c1y = v[3],
-			c2x = v[4], c2y = v[5],
-			p2x = v[6], p2y = v[7],
-			tolerance = 0.000001,
-			x, y;
-
-		if (type === 0 && (t < tolerance || t > 1 - tolerance)) {
-			var isZero = t < tolerance;
-			x = isZero ? p1x : p2x;
-			y = isZero ? p1y : p2y;
-		} else {
-			var cx = 3 * (c1x - p1x),
-				bx = 3 * (c2x - c1x) - cx,
-				ax = p2x - p1x - cx - bx,
-
-				cy = 3 * (c1y - p1y),
-				by = 3 * (c2y - c1y) - cy,
-				ay = p2y - p1y - cy - by;
-			if (type === 0) {
-				x = ((ax * t + bx) * t + cx) * t + p1x;
-				y = ((ay * t + by) * t + cy) * t + p1y;
-			} else {
-				if (t < tolerance && c1x === p1x && c1y === p1y
-						|| t > 1 - tolerance && c2x === p2x && c2y === p2y) {
-					x = c2x - c1x;
-					y = c2y - c1y;
-				} else if (t < tolerance) {
-					x = cx;
-					y = cy;
-				} else if (t > 1 - tolerance) {
-					x = 3 * (p2x - c2x);
-					y = 3 * (p2y - c2y);
-				} else {
-					x = (3 * ax * t + 2 * bx) * t + cx;
-					y = (3 * ay * t + 2 * by) * t + cy;
-				}
-				if (type === 3) {
-					var x2 = 6 * ax * t + 2 * bx,
-						y2 = 6 * ay * t + 2 * by;
-					return (x * y2 - y * x2) / Math.pow(x * x + y * y, 3 / 2);
-				}
-			}
-		}
-		return type === 2 ? new Point(y, -x) : new Point(x, y);
-	},
-
-=======
->>>>>>> 7d82491c
 	subdivide: function(v, t) {
 		var p1x = v[0], p1y = v[1],
 			c1x = v[2], c1y = v[3],
@@ -6249,8 +6163,6 @@
 			}
 			return Numerical.findRoot(f, ds, start + guess, a, b, 16,
 					tolerance);
-<<<<<<< HEAD
-=======
 		},
 
 		getPoint: function(v, t) {
@@ -6275,7 +6187,6 @@
 
 		getCurvature: function(v, t) {
 			return evaluate(v, t, 3, false).x;
->>>>>>> 7d82491c
 		}
 	};
 }, new function() {
@@ -7434,11 +7345,7 @@
 			return segments[i]._point.getDistance(segments[j]._point);
 		}
 
-<<<<<<< HEAD
-		if (this.isPolygon() && segments.length === 4
-=======
 		if (!this.hasHandles() && segments.length === 4
->>>>>>> 7d82491c
 				&& isCollinear(0, 2) && isCollinear(1, 3) && isOrthogonal(1)) {
 			type = Shape.Rectangle;
 			size = new Size(getDistance(0, 3), getDistance(0, 1));
@@ -8899,18 +8806,6 @@
 						&& py >= values[1] && py <= values[7]
 						|| py >= values[7] && py <= values[1])
 					&& Curve.solveCubic(values, 1, py, roots, 0, 1) === 1) {
-<<<<<<< HEAD
-					var t = roots[0],
-						x = Curve.evaluate(values, t, 0).x,
-						slope = Curve.evaluate(values, t, 1).y;
-					if (!(t > tMax
-							&& (i === l - 1 || curve.next !== curves[i + 1])
-							&& abs(Curve.evaluate(curve.next.values, 0, 0).x -x)
-								< tolerance
-						|| i > 0 && curve.previous === curves[i - 1]
-							&& abs(prevX - x) < tolerance
-							&& prevT > tMax && t < tMin)) {
-=======
 					var t = roots[0];
 					if (!(
 						t > tMax && startCounted && curve.next !== curves[i + 1]
@@ -8919,7 +8814,6 @@
 						var x = Curve.getPoint(values, t).x,
 							slope = Curve.getTangent(values, t).y,
 							counted = false;
->>>>>>> 7d82491c
 						if (Numerical.isZero(slope) && !Curve.isLinear(values)
 								|| t < tMin && slope * Curve.getTangent(
 									curve.previous.values, 1).y < 0
